describe('Aggregate', function() {

  describe('Flat', function() {
    var values = [
      {"x": 1,  "y": 28}, {"x": 2,  "y": 55},
      {"x": 3,  "y": 43}, {"x": 4,  "y": 91},
      {"x": 5,  "y": 81}, {"x": 6,  "y": 53},
      {"x": 7,  "y": 19}, {"x": 8,  "y": 87},
      {"x": 9,  "y": 52}, {"x": 10, "y": 48},
      {"x": 11, "y": 24}, {"x": 12, "y": 49},
      {"x": 13, "y": 87}, {"x": 14, "y": 66},
      {"x": 15, "y": 17}, {"x": 16, "y": 27},
      {"x": 17, "y": 68}, {"x": 18, "y": 16},
      {"x": 19, "y": 49}, {"x": 20, "y": 15}
    ];

    function spec(meas) {
      return { 
        "data": [{ 
          "name": "table", 
          "values": values,
<<<<<<< HEAD
          "transform": [{"type": "aggregate", "fields": [{"name": "y", "ops": meas}]}]
=======
          "transform": [{"type": "aggregate", "field": "y", "measures": meas }]
>>>>>>> ac8a93fd
        }] 
      };
    }

    it('should calculate count', function(done) {
      parseSpec(spec(['count']), function(model) {
        var ds = model.data('table'),
            data = ds.values();

        expect(data).to.have.length(1);
        expect(data[0]).to.have.property('y_count', values.length);

        done();
      }, modelFactory);
    });

    it('should calculate sum', function(done) {
      parseSpec(spec(['sum']), function(model) {
        var ds = model.data('table'),
            data = ds.values(),
            sum = values.reduce(function(sum, d) { return sum+d.y}, 0);

        expect(data).to.have.length(1);
        expect(data[0]).to.have.property('y_sum', sum);

        done();
      }, modelFactory);
    });

    it('should calculate avg', function(done) {
      parseSpec(spec(['avg']), function(model) {
        var ds = model.data('table'),
            data = ds.values(),
            count = values.length,
            sum = values.reduce(function(sum, d) { return sum+d.y}, 0),
            avg = sum/count;

        expect(data).to.have.length(1);
        expect(data[0]).to.have.property('y_avg', avg);

        done();
      }, modelFactory);
    });

    it('should calculate var', function(done) {
      parseSpec(spec(['var']), function(model) {
        var ds = model.data('table'),
            data = ds.values(),
            count = values.length,
            sum = values.reduce(function(sum, d) { return sum+d.y}, 0),
            avg = sum/count,
            variance = values.reduce(function(variance, d) { return variance + Math.pow(d.y-avg, 2); }, 0),
            vr = variance/(count-1);

        expect(data).to.have.length(1);
        expect(data[0]).to.have.property('y_var', vr);

        done();
      }, modelFactory);
    });

    it('should calculate varp', function(done) {
      parseSpec(spec(['varp']), function(model) {
        var ds = model.data('table'),
            data = ds.values(),
            count = values.length,
            sum = values.reduce(function(sum, d) { return sum+d.y}, 0),
            avg = sum/count,
            variance = values.reduce(function(variance, d) { return variance + Math.pow(d.y-avg, 2); }, 0),
            varp = variance/count;

        expect(data).to.have.length(1);
        expect(data[0]).to.have.property('y_varp', varp);

        done();
      }, modelFactory);
    });

    it('should calculate stdev', function(done) {
      parseSpec(spec(['stdev']), function(model) {
        var ds = model.data('table'),
            data = ds.values(),
            count = values.length,
            sum = values.reduce(function(sum, d) { return sum+d.y}, 0),
            avg = sum/count,
            variance = values.reduce(function(variance, d) { return variance + Math.pow(d.y-avg, 2); }, 0),
            stdev = Math.sqrt(variance/(count-1));

        expect(data).to.have.length(1);
        expect(data[0]).to.have.property('y_stdev', stdev);

        done();
      }, modelFactory);
    });

    it('should calculate stdevp', function(done) {
      parseSpec(spec(['stdevp']), function(model) {
        var ds = model.data('table'),
            data = ds.values(),
            count = values.length,
            sum = values.reduce(function(sum, d) { return sum+d.y}, 0),
            avg = sum/count,
            variance = values.reduce(function(variance, d) { return variance + Math.pow(d.y-avg, 2); }, 0),
            stdevp = Math.sqrt(variance/count);

        expect(data).to.have.length(1);
        expect(data[0]).to.have.property('y_stdevp', stdevp);

        done();
      }, modelFactory);
    });

    it('should calculate median', function(done) {
      parseSpec(spec(['median']), function(model) {
        var ds = model.data('table'),
            data = ds.values(),
            vals = values.map(function(d) { return d.y }).sort(),
            half = ~~(vals.length/2),
            median = vals.length % 2 ? vals[half] : 0.5 * (vals[half-1] + vals[half]);

        expect(data).to.have.length(1);
        expect(data[0]).to.have.property('y_median', median);

        done();
      }, modelFactory);
    });

    it('should calculate min', function(done) {
      parseSpec(spec(['min']), function(model) {
        var ds = model.data('table'),
            data = ds.values(),
            vals = values.map(function(d) { return d.y }).sort(),
            min = vals[0];

        expect(data).to.have.length(1);
        expect(data[0]).to.have.property('y_min', min);

        done();
      }, modelFactory);
    });

    it('should calculate max', function(done) {
      parseSpec(spec(['max']), function(model) {
        var ds = model.data('table'),
            data = ds.values(),
            vals = values.map(function(d) { return d.y }).sort(),
            max = vals[vals.length-1];

        expect(data).to.have.length(1);
        expect(data[0]).to.have.property('y_max', max);

        done();
      }, modelFactory);
    });

    it('should handle renamed output', function(done) {
      var s = spec(['min', 'max', 'median', 'stdevp', 'stdev', 'varp', 'var', 'avg', 'sum', 'count']);
      s.data[0].transform[0].output = {
          "count":    "a_count",
          "avg":      "a_avg",
          "min":      "a_min",
          "max":      "a_max",
          "sum":      "a_sum",
          "mean":     "a_mean",
          "var":      "a_var",
          "stdev":    "a_stdev",
          "varp":     "a_varp",
          "stdevp":   "a_stdevp",
          "median":   "a_median"
        };

      parseSpec(s, function(model) {
        var ds = model.data('table'),
            data = ds.values(),
            count = values.length,
            sum = values.reduce(function(sum, d) { return sum+d.y}, 0),
            avg = sum/count,
            variance = values.reduce(function(variance, d) { return variance + Math.pow(d.y-avg, 2); }, 0),
            vr = variance/(count-1),
            varp = variance/count,
            stdev = Math.sqrt(vr),
            stdevp = Math.sqrt(varp),
            vals = values.map(function(d) { return d.y }).sort(),
            half = ~~(count/2),
            median = count % 2 ? vals[half] : (vals[half-1] + vals[half])/2,
            min = vals[0],
            max = vals[vals.length-1];

        expect(data).to.have.length(1);
        expect(data[0]).to.have.property('y_a_count', count);
        expect(data[0]).to.have.property('y_a_sum', sum);
        expect(data[0]).to.have.property('y_a_avg', avg);
        expect(data[0]).to.have.property('y_a_var', vr);
        expect(data[0]).to.have.property('y_a_varp', varp);
        expect(data[0]).to.have.property('y_a_stdev', stdev);
        expect(data[0]).to.have.property('y_a_stdevp', stdevp);
        expect(data[0]).to.have.property('y_a_median', median);
        expect(data[0]).to.have.property('y_a_min', min);
        expect(data[0]).to.have.property('y_a_max', max);

        done();
      }, modelFactory);
    });

    it('should handle streaming adds', function(done) {
      parseSpec(spec(['min', 'max', 'median', 'stdevp', 'stdev', 'varp', 'var', 'avg', 'sum', 'count']), function(model) {
        var a1 = {x: 21, y: 21},
            a2 = {x: 22, y: 95},
            a3 = {x: 23, y: 47};

        values.push(a1, a2, a3);
        model.data('table').add(a1).add(a2).add(a3).fire();

        var ds = model.data('table'),
            data = ds.values(),
            count = values.length,
            sum = values.reduce(function(sum, d) { return sum+d.y}, 0),
            avg = sum/count,
            variance = values.reduce(function(variance, d) { return variance + Math.pow(d.y-avg, 2); }, 0),
            vr = variance/(count-1),
            varp = variance/count,
            stdev = Math.sqrt(vr),
            stdevp = Math.sqrt(varp),
            vals = values.map(function(d) { return d.y }).sort(),
            half = ~~(count/2),
            median = count % 2 ? vals[half] : (vals[half-1] + vals[half])/2,
            min = vals[0],
            max = vals[vals.length-1];

        expect(data).to.have.length(1);
        expect(data[0]).to.have.property('y_count', count);
        expect(data[0]).to.have.property('y_sum', sum);
        expect(data[0]).to.have.property('y_avg', avg);
        expect(data[0]).to.have.property('y_var', vr);
        expect(data[0]).to.have.property('y_varp', varp);
        expect(data[0]).to.have.property('y_stdev', stdev);
        expect(data[0]).to.have.property('y_stdevp', stdevp);
        expect(data[0]).to.have.property('y_median', median);
        expect(data[0]).to.have.property('y_min', min);
        expect(data[0]).to.have.property('y_max', max);

        done();
      }, modelFactory);
    });

    it('should handle streaming rems', function(done) {
      parseSpec(spec(['min', 'max', 'median', 'stdevp', 'stdev', 'varp', 'var', 'avg', 'sum', 'count']), function(model) {
        values = values.filter(function(d) { return d.y < 50 });
        model.data('table').remove(function(d) { return d.y >= 50 }).fire();

        var ds = model.data('table'),
            data = ds.values(),
            count = values.length,
            sum = values.reduce(function(sum, d) { return sum+d.y}, 0),
            avg = sum/count,
            variance = values.reduce(function(variance, d) { return variance + Math.pow(d.y-avg, 2); }, 0),
            vr = variance/(count-1),
            varp = variance/count,
            stdev = Math.sqrt(vr),
            stdevp = Math.sqrt(varp),
            vals = values.map(function(d) { return d.y }).sort(),
            half = ~~(count/2),
            median = count % 2 ? vals[half] : (vals[half-1] + vals[half])/2,
            min = vals[0],
            max = vals[vals.length-1];

        expect(data).to.have.length(1);
        expect(data[0]).to.have.property('y_count', count);
        expect(data[0]).to.have.property('y_sum', sum);
        expect(data[0]).to.have.property('y_avg', avg);
        expect(data[0]).to.have.property('y_var', vr);
        expect(data[0]).to.have.property('y_varp', varp);
        expect(data[0]).to.have.property('y_stdev', stdev);
        expect(data[0]).to.have.property('y_stdevp', stdevp);
        expect(data[0]).to.have.property('y_median', median);
        expect(data[0]).to.have.property('y_min', min);
        expect(data[0]).to.have.property('y_max', max);

        done();
      }, modelFactory);
    });
  });

  it('should calculate multiple aggregations', function(done) {
    var values = [
      {"country":"US", "state": "washington", "area": 12, "population": 3},
      {"country":"US", "state": "california", "area": 13, "population": 12},
      {"country":"US", "state": "new york", "area": 3, "population": 7},
      {"country":"Canada", "state": "british columbia", "area": 4, "population": 4},
      {"country":"Canada", "state": "yukon", "area": 3, "population": 2}
    ];

    var spec = {
      "data": [{
        "name": "table", 
        "values": values,
        "transform": [{"type": "aggregate", "group_by": "country",
          "fields": [{"name": "area", "ops": ["sum", "count"]}, {"name": "population", "ops": ["sum"]}]}]
      }]
    };

    parseSpec(spec, function(model) {
      var ds = model.data('table'),
          data = ds.values();

      expect(data).to.have.length(2);
      expect(data[0]).to.have.property('country', 'US');
      expect(data[0]).to.have.property('area_sum', 28);
      expect(data[0]).to.have.property('area_count', 3);
      expect(data[0]).to.have.property('population_sum', 22);
      expect(data[1]).to.have.property('country', 'Canada');
      expect(data[1]).to.have.property('area_sum', 7);
      expect(data[1]).to.have.property('area_count', 2);
      expect(data[1]).to.have.property('population_sum', 6);

      done();
    }, modelFactory);
  });

  it.skip('should calculate stats on facets', function(done) {
    var values = [
      {"country":"US", "type": "gold", "count": 12},
      {"country":"US", "type": "silver", "count": 13},
      {"country":"US", "type": "bronze", "count": 15},
      {"country":"Canada", "type": "gold", "count": 5},
      {"country":"Canada", "type": "silver", "count": 4},
      {"country":"Canada", "type": "bronze", "count": 3}
    ];

    var spec = {
      "data": [{
        "name": "table",
        "values": values,
        "transform": [{
          "type": "facet", 
          "keys": [{"field": "country"}],
          "transform": [{
            "type": "aggregate", 
            "field": "count",
            "measures": ["min", "max", "median", "stdevp", "stdev", 
              "varp", "var", "avg", "sum", "count"]}]
        }]
      }]
    };

    parseSpec(spec, function(model) {
      var ds = model.data('table'),
          data = ds.values();

      expect(data).to.have.length(2);

      expect(data[0]).to.have.property('key', 'US');
      expect(data[0]).to.have.property('min', 12);
      expect(data[0]).to.have.property('max', 15);
      expect(data[0]).to.have.property('median', 13);
      expect(data[0]).to.have.property('sum', 40);
      expect(data[0]).to.have.property('count', 3);

      expect(data[1]).to.have.property('key', 'Canada');
      expect(data[1]).to.have.property('min', 3);
      expect(data[1]).to.have.property('max', 5);
      expect(data[1]).to.have.property('median', 4);
      expect(data[1]).to.have.property('sum', 12);
      expect(data[1]).to.have.property('count', 3);

      done();
    }, modelFactory);
  });

  it('should handle filtered tuples');

});<|MERGE_RESOLUTION|>--- conflicted
+++ resolved
@@ -19,11 +19,7 @@
         "data": [{ 
           "name": "table", 
           "values": values,
-<<<<<<< HEAD
           "transform": [{"type": "aggregate", "fields": [{"name": "y", "ops": meas}]}]
-=======
-          "transform": [{"type": "aggregate", "field": "y", "measures": meas }]
->>>>>>> ac8a93fd
         }] 
       };
     }
