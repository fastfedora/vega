{
  "width": 400,
  "height": 100,
  "data": [
    {
      "name": "people",
      "values": [
        {"label":"Washington", "born":-7506057600000, "died":-5366196000000, 
         "enter":-5701424400000, "leave":-5453884800000},
        {"label":"Adams",      "born":-7389766800000, "died":-4528285200000, 
         "enter":-5453884800000, "leave":-5327740800000},
        {"label":"Jefferson",  "born":-7154586000000, "died":-4528285200000, 
         "enter":-5327740800000, "leave":-5075280000000},
        {"label":"Madison",    "born":-6904544400000, "died":-4213184400000, 
         "enter":-5075280000000, "leave":-4822819200000},
        {"label":"Monroe",     "born":-6679904400000, "died":-4370518800000, 
         "enter":-4822819200000, "leave":-4570358400000}
      ]
    },
    {
      "name": "events",
      "format": {"type":"json", "parse":{"when":"date"}},
      "values": [
        {"name":"Decl. of Independence", "when":"July 4, 1776"},
        {"name":"U.S. Constitution",     "when":"3/4/1789"},
        {"name":"Louisiana Purchase",    "when":"April 30, 1803"},
        {"name":"Monroe Doctrine",       "when":"Dec 2, 1823"}
      ]
    }

  ],
  "scales": [
    {
      "name": "y",
      "type": "ordinal",
      "range": "height",
<<<<<<< HEAD
      "domain": {"data": "people", "field": "index"}
=======
      "domain": {"data": "people", "field": "label"}
>>>>>>> 88a597e6
    },
    {
      "name": "x",
      "type": "time",
      "range": "width",
      "round": true,
      "nice": "year",
      "domain": {"data": "people", "field": ["born", "died"]}
    }
  ],
  "axes": [
    {"type": "x", "scale": "x"}
  ],
  "marks": [
    {
      "type": "text",
      "from": {"data": "events"},
      "properties": {
        "enter": {
          "x": {"scale": "x", "field": "when"},
          "y": {"value": -10},
          "angle": {"value": -25},
          "fill": {"value": "#000"},
          "text": {"field": "name"},
          "font": {"value": "Helvetica Neue"},
          "fontSize": {"value": 10}
        }
      }
    },
    {
      "type": "rect",
      "from": {"data": "events"},
      "properties": {
        "enter": {
          "x": {"scale": "x", "field": "when"},
          "y": {"value": -8},
          "width": {"value": 1},
          "height": {"field": {"group": "height"}, "offset": 8},
          "fill": {"value": "#888"}
        }
      }
    },
    {
      "type": "text",
      "from": {"data": "people"},
      "properties": {
        "enter": {
<<<<<<< HEAD
          "x": {"scale": "x", "field": "data.born"},
          "y": {"scale": "y", "field": "index", "offset": -3},
=======
          "x": {"scale": "x", "field": "born"},
          "y": {"scale": "y", "field": "label", "offset": -3},
>>>>>>> 88a597e6
          "fill": {"value": "#000"},
          "text": {"field": "label"},
          "font": {"value": "Helvetica Neue"},
          "fontSize": {"value": 10}
        }
      }
    },
    {
      "type": "rect",
      "from": {"data": "people"},
      "properties": {
        "enter": {
<<<<<<< HEAD
          "x": {"scale": "x", "field": "data.born"},
          "x2": {"scale": "x", "field": "data.died"},
          "y": {"scale": "y", "field": "index"},
=======
          "x": {"scale": "x", "field": "born"},
          "x2": {"scale": "x", "field": "died"},
          "y": {"scale": "y", "field": "label"},
>>>>>>> 88a597e6
          "height": {"value": 2},
          "fill": {"value": "#557"}
        }
      }
    },
    {
      "type": "rect",
      "from": {"data": "people"},
      "properties": {
        "enter": {
<<<<<<< HEAD
          "x": {"scale": "x", "field": "data.enter"},
          "x2": {"scale": "x", "field": "data.leave"},
          "y": {"scale": "y", "field": "index", "offset":-1},
=======
          "x": {"scale": "x", "field": "enter"},
          "x2": {"scale": "x", "field": "leave"},
          "y": {"scale": "y", "field": "label", "offset":-1},
>>>>>>> 88a597e6
          "height": {"value": 4},
          "fill": {"value": "#e44"}
        }
      }
    }
  ]
}<|MERGE_RESOLUTION|>--- conflicted
+++ resolved
@@ -34,11 +34,7 @@
       "name": "y",
       "type": "ordinal",
       "range": "height",
-<<<<<<< HEAD
-      "domain": {"data": "people", "field": "index"}
-=======
       "domain": {"data": "people", "field": "label"}
->>>>>>> 88a597e6
     },
     {
       "name": "x",
@@ -86,13 +82,8 @@
       "from": {"data": "people"},
       "properties": {
         "enter": {
-<<<<<<< HEAD
-          "x": {"scale": "x", "field": "data.born"},
-          "y": {"scale": "y", "field": "index", "offset": -3},
-=======
           "x": {"scale": "x", "field": "born"},
           "y": {"scale": "y", "field": "label", "offset": -3},
->>>>>>> 88a597e6
           "fill": {"value": "#000"},
           "text": {"field": "label"},
           "font": {"value": "Helvetica Neue"},
@@ -105,15 +96,9 @@
       "from": {"data": "people"},
       "properties": {
         "enter": {
-<<<<<<< HEAD
-          "x": {"scale": "x", "field": "data.born"},
-          "x2": {"scale": "x", "field": "data.died"},
-          "y": {"scale": "y", "field": "index"},
-=======
           "x": {"scale": "x", "field": "born"},
           "x2": {"scale": "x", "field": "died"},
           "y": {"scale": "y", "field": "label"},
->>>>>>> 88a597e6
           "height": {"value": 2},
           "fill": {"value": "#557"}
         }
@@ -124,15 +109,9 @@
       "from": {"data": "people"},
       "properties": {
         "enter": {
-<<<<<<< HEAD
-          "x": {"scale": "x", "field": "data.enter"},
-          "x2": {"scale": "x", "field": "data.leave"},
-          "y": {"scale": "y", "field": "index", "offset":-1},
-=======
           "x": {"scale": "x", "field": "enter"},
           "x2": {"scale": "x", "field": "leave"},
           "y": {"scale": "y", "field": "label", "offset":-1},
->>>>>>> 88a597e6
           "height": {"value": 4},
           "fill": {"value": "#e44"}
         }
