--- conflicted
+++ resolved
@@ -163,18 +163,11 @@
       sort = def.sort,
       i, rlen, j, flen, r, fields, from, data, keys;
 
-<<<<<<< HEAD
-  if (!cache) {
-    cache = scale[ck] = new Aggregate(graph), meas = [];
-    if (uniques && sort) meas.push(sort.stat);
-    else if (!uniques)   meas.push(C.MIN, C.MAX);
-    cache.measures.set(cache, meas);
-=======
   if(!cache) {
-    cache = scale[ck] = new Aggregate(graph), cacheField.ops = [];
+    cache = scale[ck] = new Aggregate(graph);
+    cacheField.ops = [];
     cache.singleton(true);
     if(uniques && sort) cacheField.ops.push(sort.stat);
->>>>>>> 2b895f35
   }
 
   for(i=0, rlen=refs.length; i<rlen; ++i) {
@@ -191,14 +184,9 @@
       return f; // String or {"signal"}
     });
 
-<<<<<<< HEAD
-    if (uniques) {
-      cache.field.set(cache, sort ? sort.field : "_id");
-=======
     if(uniques) {
       cacheField.name = sort ? sort.field : "_id";
       cache.fields.set(cache, [cacheField]);
->>>>>>> 2b895f35
       for(j=0, flen=fields.length; j<flen; ++j) {
         cache.group_by.set(cache, fields[j])
           .evaluate(data);
@@ -223,13 +211,8 @@
 
     if (sort) {
       sort = sort.order.signal ? graph.signalRef(sort.order.signal) : sort.order;
-<<<<<<< HEAD
-      sort = (sort == C.DESC ? "-" : "+") + "tpl." + cache.field.get(graph).field;
+      sort = (sort == C.DESC ? "-" : "+") + "tpl." + cacheField.name;
       sort = dl.comparator(sort);
-=======
-      sort = (sort == C.DESC ? "-" : "+") + "tpl." + cacheField.name;
-      sort = util.comparator(sort);
->>>>>>> 2b895f35
       keys = keys.map(function(k) { return { key: k, tpl: data[k].tpl }})
         .sort(sort)
         .map(function(k) { return k.key; });
