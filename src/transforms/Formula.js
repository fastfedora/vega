--- conflicted
+++ resolved
@@ -1,23 +1,6 @@
-<<<<<<< HEAD
-define(function(require, exports, module) {
-  var Transform = require('./Transform'),
-      tuple = require('../dataflow/tuple'), 
-      expression = require('../parse/expr'),
-      util = require('../util/index'),
-      C = require('../util/constants');
-
-  function Formula(graph) {
-    Transform.prototype.init.call(this, graph);
-    Transform.addParameters(this, {
-      field: {type: "value"},
-      expr:  {type: "expr"}
-    });
-
-    return this;
-=======
 var Transform = require('./Transform'),
     tuple = require('../dataflow/tuple'), 
-    expr = require('../parse/expr'),
+    expression = require('../parse/expr'),
     util = require('../util/index'),
     C = require('../util/constants');
 
@@ -33,55 +16,27 @@
 
 var proto = (Formula.prototype = new Transform());
 
-function f(x, field, stamp) {
-  var val = expr.eval(this._graph, this.expr.get(this._graph), 
-    x, null, null, null, this.dependency(C.SIGNALS));
-
-  tuple.set(x, field, val); 
-};
-
 proto.transform = function(input) {
   util.debug(input, ["formulating"]);
   var t = this, 
-      field = this.field.get(this._graph);
+      g = this._graph,
+      field = this.field.get(g),
+      expr = this.expr.get(g),
+      deps = this.dependency(C.SIGNALS);
+  
+  function set(x) {
+    var val = expression.eval(g, expr, x, null, null, null, deps);
+    tuple.set(x, field, val);
+  }
 
-  input.add.forEach(function(x) { f.call(t, x, field, input.stamp) });;
+  input.add.forEach(set);
   
-  if(this.reevaluate(input)) {
-    input.mod.forEach(function(x) { f.call(t, x, field, input.stamp) });
->>>>>>> f246e10d
+  if (this.reevaluate(input)) {
+    input.mod.forEach(set);
   }
 
   input.fields[field] = 1;
   return input;
 };
 
-<<<<<<< HEAD
-  proto.transform = function(input) {
-    util.debug(input, ["formulating"]);
-    var t = this, 
-        g = this._graph,
-        field = this.field.get(g),
-        expr = this.expr.get(g),
-        deps = this.dependency(C.SIGNALS);
-    
-    function set(x) {
-      var val = expression.eval(g, expr, x, null, null, null, deps);
-      tuple.set(x, field, val);
-    }
-
-    input.add.forEach(set);
-    
-    if (this.reevaluate(input)) {
-      input.mod.forEach(set);
-    }
-
-    input.fields[field] = 1;
-    return input;
-  };
-
-  return Formula;
-});
-=======
-module.exports = Formula;
->>>>>>> f246e10d
+module.exports = Formula;