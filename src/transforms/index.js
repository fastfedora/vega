--- conflicted
+++ resolved
@@ -1,20 +1,3 @@
-<<<<<<< HEAD
-define(function(require, exports, module) {
-  return {
-    bin:        require('./Bin'),
-    cross:      require('./Cross'),
-    facet:      require('./Facet'),
-    filter:     require('./Filter'),
-    fold:       require('./Fold'),
-    formula:    require('./Formula'),
-    sort:       require('./Sort'),
-    stack:      require('./Stack'),
-    stats:      require('./Stats'),
-    unique:     require('./Unique'),
-    zip:        require('./Zip')
-  };
-});
-=======
 module.exports = {
   bin:        require('./Bin'),
   cross:      require('./Cross'),
@@ -23,8 +6,8 @@
   fold:       require('./Fold'),
   formula:    require('./Formula'),
   sort:       require('./Sort'),
+  stack:      require('./Stack'),
   stats:      require('./Stats'),
   unique:     require('./Unique'),
   zip:        require('./Zip')
-};
->>>>>>> f246e10d
+};