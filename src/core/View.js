--- conflicted
+++ resolved
@@ -1,33 +1,3 @@
-<<<<<<< HEAD
-vg.View = (function() {
-  var view = function(el, width, height) {
-    this._el = null;
-    this._build = false;
-    this._model = new vg.Model();
-    this._width = this.__width = width || 500;
-    this._height = this.__height = height || 500;
-    this._bgcolor = null;
-    this._autopad = 1;
-    this._padding = {top:0, left:0, bottom:0, right:0};
-    this._viewport = null;
-    this._renderer = null;
-    this._handler = null;
-    this._io = vg.canvas;
-    if (el) this.initialize(el);
-  };
-  
-  var prototype = view.prototype;
-  
-  prototype.width = function(width) {
-    if (!arguments.length) return this.__width;
-    if (this.__width !== width) {
-      this._width = this.__width = width;
-      if (this._el) this.initialize(this._el.parentNode);
-      this._model.width(width);
-      if (this._strict) this._autopad = 1;
-    }
-    return this;
-=======
 var d3 = require('d3'),
     util = require('datalib/src/util'),
     canvas = require('vega-scenegraph/src/render/canvas'),
@@ -78,7 +48,6 @@
       name = ds.name(),
       listener = ds.pipeline()[0],
       streamer = this._streamer,
-      cs  = this._changeset,
       api = {};
 
   // If we have it stashed, don't create a new closure. 
@@ -89,7 +58,6 @@
     streamer.addListener(listener);
     view._changeset.data[name] = 1;
     return api;
->>>>>>> 88a597e6
   };
 
   api.update = function() {
@@ -98,40 +66,10 @@
     return (ds.update.apply(ds, arguments), api);
   };
 
-<<<<<<< HEAD
-  prototype.background = function(bgcolor) {
-    if (!arguments.length) return this._bgcolor;
-    if (this._bgcolor !== bgcolor) {
-      this._bgcolor = bgcolor;
-      if (this._el) this.initialize(this._el.parentNode);
-    }
-    return this;
-  };
-
-  prototype.padding = function(pad) {
-    if (!arguments.length) return this._padding;
-    if (this._padding !== pad) {
-      if (vg.isString(pad)) {
-        this._autopad = 1;
-        this._padding = {top:0, left:0, bottom:0, right:0};
-        this._strict = (pad === "strict");
-      } else {
-        this._autopad = 0;
-        this._padding = pad;
-        this._strict = false;
-      }
-      if (this._el) {
-        this._renderer.resize(this._width, this._height, pad);
-        this._handler.padding(pad);
-      }
-    }
-    return this;
-=======
   api.remove = function() {
     streamer.addListener(listener);
     view._changeset.data[name] = 1;
     return (ds.remove.apply(ds, arguments), api);
->>>>>>> 88a597e6
   };
 
   api.values = function() { return ds.values(); };    
@@ -247,54 +185,6 @@
     this._model.width(this._width)
       .height(this._height).reset();
 
-<<<<<<< HEAD
-  prototype.initialize = function(el) {
-    var v = this, prevHandler,
-        w = v._width,
-        h = v._height,
-        bg = v._bgcolor,
-        pad = v._padding;
-    
-    // clear pre-existing container
-    d3.select(el).select("div.vega").remove();
-    
-    // add div container
-    this._el = el = d3.select(el)
-      .append("div")
-      .attr("class", "vega")
-      .style("position", "relative")
-      .node();
-    if (v._viewport) {
-      d3.select(el)
-        .style("width",  (v._viewport[0] || w)+"px")
-        .style("height", (v._viewport[1] || h)+"px")
-        .style("overflow", "auto");
-    }
-    
-    // renderer
-    v._renderer = (v._renderer || new this._io.Renderer())
-      .initialize(el, w, h, pad, bg);
-    
-    // input handler
-    prevHandler = v._handler;
-    v._handler = new this._io.Handler()
-      .initialize(el, pad, v)
-      .model(v._model);
-
-    if (prevHandler) {
-      prevHandler.handlers().forEach(function(h) {
-        v._handler.on(h.type, h.handler);
-      });
-    }
-    
-    return this;
-  };
-  
-  prototype.render = function(items) {
-    this._renderer.render(this._model.scene(), items);
-    return this;
-  };
-=======
     this.initialize()
       .update({props:"enter"}).update({props:"update"});
   } else {
@@ -339,7 +229,6 @@
 
   // clear pre-existing container
   d3.select(el).select("div.vega").remove();
->>>>>>> 88a597e6
   
   // add div container
   this._el = el = d3.select(el)
