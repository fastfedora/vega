vg.parse.expr = (function() {

<<<<<<< HEAD
  var CONSTANT = {
    "E":       "Math.E",
    "LN2":     "Math.LN2",
    "LN10":    "Math.LN10",
    "LOG2E":   "Math.LOG2E",
    "LOG10E":  "Math.LOG10E",
    "PI":      "Math.PI",
    "SQRT1_2": "Math.SQRT1_2",
    "SQRT2":   "Math.SQRT2"
  };

  var FUNCTION = {
    "abs":    "Math.abs",
    "acos":   "Math.acos",
    "asin":   "Math.asin",
    "atan":   "Math.atan",
    "atan2":  "Math.atan2",
    "ceil":   "Math.ceil",
    "cos":    "Math.cos",
    "exp":    "Math.exp",
    "floor":  "Math.floor",
    "format": "d3.format",
    "log":    "Math.log",
    "max":    "Math.max",
    "min":    "Math.min",
    "pow":    "Math.pow",
    "random": "Math.random",
    "round":  "Math.round",
    "sin":    "Math.sin",
    "sqrt":   "Math.sqrt",
    "tan":    "Math.tan"
  };

  var lexer = /([\"\']|[\=\<\>\~\&\|\?\:\+\-\/\*\%\!\^\,\;\[\]\{\}\(\) ]+)/;

  return function(x) {
    if (vg.config.safeMode) {
      vg.error("Safe mode: Expression parsing disabled.");
      return vg.true;
    }

    var tokens = x.split(lexer),
        t, v, i, n, sq, dq;

    for (sq=0, dq=0, i=0, n=tokens.length; i<n; ++i) {
      var t = tokens[i];
      if (t==="'") { if (!dq) sq = !sq; continue; }
      if (t==='"') { if (!sq) dq = !dq; continue; }
      if (dq || sq) continue;
      if (CONSTANT[t]) {
        tokens[i] = CONSTANT[t];
      }
      if (FUNCTION[t] && (v=tokens[i+1]) && v[0]==="(") {
        tokens[i] = FUNCTION[t];
      }
    }

    return Function("d", "index", "data", "return ("+tokens.join("")+");");
=======
  var parse = vg.expression.parse;
  var codegen = vg.expression.code({
    idWhiteList: ['d', 'index', 'data']
  });

  return function(expr) {
    var code = codegen(parse(expr));
    return Function('d', 'index', 'data',
      '"use strict"; return (' + code + ');');
>>>>>>> e18e58f9
  };

})();<|MERGE_RESOLUTION|>--- conflicted
+++ resolved
@@ -1,65 +1,5 @@
 vg.parse.expr = (function() {
 
-<<<<<<< HEAD
-  var CONSTANT = {
-    "E":       "Math.E",
-    "LN2":     "Math.LN2",
-    "LN10":    "Math.LN10",
-    "LOG2E":   "Math.LOG2E",
-    "LOG10E":  "Math.LOG10E",
-    "PI":      "Math.PI",
-    "SQRT1_2": "Math.SQRT1_2",
-    "SQRT2":   "Math.SQRT2"
-  };
-
-  var FUNCTION = {
-    "abs":    "Math.abs",
-    "acos":   "Math.acos",
-    "asin":   "Math.asin",
-    "atan":   "Math.atan",
-    "atan2":  "Math.atan2",
-    "ceil":   "Math.ceil",
-    "cos":    "Math.cos",
-    "exp":    "Math.exp",
-    "floor":  "Math.floor",
-    "format": "d3.format",
-    "log":    "Math.log",
-    "max":    "Math.max",
-    "min":    "Math.min",
-    "pow":    "Math.pow",
-    "random": "Math.random",
-    "round":  "Math.round",
-    "sin":    "Math.sin",
-    "sqrt":   "Math.sqrt",
-    "tan":    "Math.tan"
-  };
-
-  var lexer = /([\"\']|[\=\<\>\~\&\|\?\:\+\-\/\*\%\!\^\,\;\[\]\{\}\(\) ]+)/;
-
-  return function(x) {
-    if (vg.config.safeMode) {
-      vg.error("Safe mode: Expression parsing disabled.");
-      return vg.true;
-    }
-
-    var tokens = x.split(lexer),
-        t, v, i, n, sq, dq;
-
-    for (sq=0, dq=0, i=0, n=tokens.length; i<n; ++i) {
-      var t = tokens[i];
-      if (t==="'") { if (!dq) sq = !sq; continue; }
-      if (t==='"') { if (!sq) dq = !dq; continue; }
-      if (dq || sq) continue;
-      if (CONSTANT[t]) {
-        tokens[i] = CONSTANT[t];
-      }
-      if (FUNCTION[t] && (v=tokens[i+1]) && v[0]==="(") {
-        tokens[i] = FUNCTION[t];
-      }
-    }
-
-    return Function("d", "index", "data", "return ("+tokens.join("")+");");
-=======
   var parse = vg.expression.parse;
   var codegen = vg.expression.code({
     idWhiteList: ['d', 'index', 'data']
@@ -69,7 +9,6 @@
     var code = codegen(parse(expr));
     return Function('d', 'index', 'data',
       '"use strict"; return (' + code + ');');
->>>>>>> e18e58f9
   };
 
 })();