--- conflicted
+++ resolved
@@ -1,19 +1,4 @@
 var args = ['datum', 'event', 'signals'];
 
-<<<<<<< HEAD
-  var parse = vg.expression.parse;
-  var codegen = vg.expression.code({
-    idWhiteList: ['d', 'index', 'data']
-  });
-
-  return function(expr) {
-    var code = codegen(parse(expr));
-    return Function('d', 'index', 'data',
-      '"use strict"; return (' + code + ');');
-  };
-
-})();
-=======
 module.exports = require('vega-expression')
-  .compiler(args, args[0], args[2]);
->>>>>>> 88a597e6
+  .compiler(args, args[0], args[2]);