// Define module using Universal Module Definition pattern
// https://github.com/umdjs/umd/blob/master/amdWeb.js

(function (factory) {
  if (typeof define === 'function' && define.amd) {
    // Support AMD. Register as an anonymous module.
    // NOTE: List all dependencies in AMD style
    define(['d3', 'topojson'], factory);
  } else {
    // No AMD. Set module as a global variable
    // NOTE: Pass dependencies to factory function
    // (assume that both d3 and topojson are also global.)
    var tj = (typeof topojson === 'undefined') ? null : topojson;
    vg = factory(d3, tj);
  }
}(
//NOTE: The dependencies are passed to this function
function (d3, topojson) {
//---------------------------------------------------
// BEGIN code for this module
//---------------------------------------------------

  var vg = {
<<<<<<< HEAD
    version:  "1.5.0", // semantic versioning
=======
    version:  "1.4.4", // semantic versioning
>>>>>>> 2b9b465c
    d3:       d3,      // stash d3 for use in property functions
    topojson: topojson // stash topojson similarly
  };
// type checking functions
var toString = Object.prototype.toString;

vg.isObject = function(obj) {
  return obj === Object(obj);
};

vg.isFunction = function(obj) {
  return toString.call(obj) == '[object Function]';
};

vg.isString = function(obj) {
  return toString.call(obj) == '[object String]';
};
  
vg.isArray = Array.isArray || function(obj) {
  return toString.call(obj) == '[object Array]';
};

vg.isNumber = function(obj) {
  return toString.call(obj) == '[object Number]';
};

vg.isBoolean = function(obj) {
  return toString.call(obj) == '[object Boolean]';
};

vg.isTree = function(obj) {
  return obj && obj.__vgtree__;
};

vg.tree = function(obj, children) {
  var d = [obj];
  d.__vgtree__ = true;
  d.children = children || "children";
  return d;
};

vg.number = function(s) { return +s; };

vg.boolean = function(s) { return !!s; };

// ES6 compatibility per https://developer.mozilla.org/en-US/docs/Web/JavaScript/Reference/Global_Objects/String/startsWith#Polyfill
// We could have used the polyfill code, but lets wait until ES6 becomes a standard first
vg.startsWith = String.prototype.startsWith ?
  function(string, searchString) {
    return string.startsWith(searchString);
  } : function(string, searchString) {
    return string.lastIndexOf(searchString, 0) === 0;
  };

// utility functions

vg.identity = function(x) { return x; };

vg.true = function() { return true; };

vg.extend = function(obj) {
  for (var x, name, i=1, len=arguments.length; i<len; ++i) {
    x = arguments[i];
    for (name in x) { obj[name] = x[name]; }
  }
  return obj;
};

vg.duplicate = function(obj) {
  return JSON.parse(JSON.stringify(obj));
};

vg.field = function(f) {
  return f.split("\\.")
    .map(function(d) { return d.split("."); })
    .reduce(function(a, b) {
      if (a.length) { a[a.length-1] += "." + b.shift(); }
      a.push.apply(a, b);
      return a;
    }, []);
};

vg.accessor = function(f) {
  var s;
  return (vg.isFunction(f) || f==null)
    ? f : vg.isString(f) && (s=vg.field(f)).length > 1
    ? function(x) { return s.reduce(function(x,f) {
          return x[f];
        }, x);
      }
    : function(x) { return x[f]; };
};

vg.mutator = function(f) {
  var s;
  return vg.isString(f) && (s=vg.field(f)).length > 1
    ? function(x, v) {
        for (var i=0; i<s.length-1; ++i) x = x[s[i]];
        x[s[i]] = v;
      }
    : function(x, v) { x[f] = v; };
};

vg.comparator = function(sort) {
  var sign = [];
  if (sort === undefined) sort = [];
  sort = vg.array(sort).map(function(f) {
    var s = 1;
    if      (f[0] === "-") { s = -1; f = f.slice(1); }
    else if (f[0] === "+") { s = +1; f = f.slice(1); }
    sign.push(s);
    return vg.accessor(f);
  });
  return function(a,b) {
    var i, n, f, x, y;
    for (i=0, n=sort.length; i<n; ++i) {
      f = sort[i]; x = f(a); y = f(b);
      if (x < y) return -1 * sign[i];
      if (x > y) return sign[i];
    }
    return 0;
  };
};

vg.cmp = function(a, b) { return a<b ? -1 : a>b ? 1 : a>=b ? 0 : NaN; };

vg.numcmp = function(a, b) { return a - b; };

vg.array = function(x) {
  return x != null ? (vg.isArray(x) ? x : [x]) : [];
};

vg.values = function(x) {
  return (vg.isObject(x) && !vg.isArray(x) && x.values) ? x.values : x;
};

vg.str = function(x) {
  return vg.isArray(x) ? "[" + x.map(vg.str) + "]"
    : vg.isObject(x) ? JSON.stringify(x)
    : vg.isString(x) ? ("'"+vg_escape_str(x)+"'") : x;
};

var escape_str_re = /(^|[^\\])'/g;

function vg_escape_str(x) {
  return x.replace(escape_str_re, "$1\\'");
}

vg.keys = function(x) {
  var keys = [];
  for (var key in x) keys.push(key);
  return keys;
};

vg.toMap = function(list) {
  return list.reduce(function(obj, x) {
    return (obj[x] = 1, obj);
  }, {});
};

vg.unique = function(data, f, results) {
  if (!vg.isArray(data) || data.length===0) return [];
  f = f || vg.identity;
  results = results || [];
  for (var v, idx, i=0, n=data.length; i<n; ++i) {
    v = f(data[i]);
    idx = vg_bisectLeft(results, v, 0, results.length);
    if (results[idx] !== v) results.splice(idx, 0, v);
  }
  return results;
};

vg.minIndex = function(data, f) {
  if (!vg.isArray(data) || data.length==0) return -1;
  f = f || vg.identity;
  var idx = 0, min = f(data[0]), v = min;
  for (var i=1, n=data.length; i<n; ++i) {
    v = f(data[i]);
    if (v < min) { min = v; idx = i; }
  }
  return idx;
};

vg.maxIndex = function(data, f) {
  if (!vg.isArray(data) || data.length==0) return -1;
  f = f || vg.identity;
  var idx = 0, max = f(data[0]), v = max;
  for (var i=1, n=data.length; i<n; ++i) {
    v = f(data[i]);
    if (v > max) { max = v; idx = i; }
  }
  return idx;
};

vg.bins = function(opt) {
  opt = opt || {};

  // determine range
  var maxb = opt.maxbins || 1024,
      base = opt.base || 10,
      div = opt.div || [5, 2],
      mins = opt.minstep || 0,
      logb = Math.log(base),
      level = Math.ceil(Math.log(maxb) / logb),
      min = opt.min,
      max = opt.max,
      span = max - min,
      step = Math.max(mins, Math.pow(base, Math.round(Math.log(span) / logb) - level)),
      nbins = Math.ceil(span / step),
      precision, v, i, eps;

  if (opt.step != null) {
    step = opt.step;
  } else if (opt.steps) {
    // if provided, limit choice to acceptable step sizes
    step = opt.steps[Math.min(
        opt.steps.length - 1,
        vg_bisectLeft(opt.steps, span / maxb, 0, opt.steps.length)
    )];
  } else {
    // increase step size if too many bins
    do {
      step *= base;
      nbins = Math.ceil(span / step);
    } while (nbins > maxb);

    // decrease step size if allowed
    for (i = 0; i < div.length; ++i) {
      v = step / div[i];
      if (v >= mins && span / v <= maxb) {
        step = v;
        nbins = Math.ceil(span / step);
      }
    }
  }

  // update precision, min and max
  v = Math.log(step);
  precision = v >= 0 ? 0 : ~~(-v / logb) + 1;
  eps = (min<0 ? -1 : 1) * Math.pow(base, -precision - 1);
  min = Math.min(min, Math.floor(min / step + eps) * step);
  max = Math.ceil(max / step) * step;

  return {
    start: min,
    stop: max,
    step: step,
    unit: precision
  };
};

function vg_bisectLeft(a, x, lo, hi) {
  while (lo < hi) {
    var mid = lo + hi >>> 1;
    if (vg.cmp(a[mid], x) < 0) { lo = mid + 1; }
    else { hi = mid; }
  }
  return lo;
}

vg.truncate = function(s, length, pos, word, ellipsis) {
  var len = s.length;
  if (len <= length) return s;
  ellipsis = ellipsis || "...";
  var l = Math.max(0, length - ellipsis.length);

  switch (pos) {
    case "left":
      return ellipsis + (word ? vg_truncateOnWord(s,l,1) : s.slice(len-l));
    case "middle":
    case "center":
      var l1 = Math.ceil(l/2), l2 = Math.floor(l/2);
      return (word ? vg_truncateOnWord(s,l1) : s.slice(0,l1)) + ellipsis
        + (word ? vg_truncateOnWord(s,l2,1) : s.slice(len-l2));
    default:
      return (word ? vg_truncateOnWord(s,l) : s.slice(0,l)) + ellipsis;
  }
};

function vg_truncateOnWord(s, len, rev) {
  var cnt = 0, tok = s.split(vg_truncate_word_re);
  if (rev) {
    s = (tok = tok.reverse())
      .filter(function(w) { cnt += w.length; return cnt <= len; })
      .reverse();
  } else {
    s = tok.filter(function(w) { cnt += w.length; return cnt <= len; });
  }
  return s.length ? s.join("").trim() : tok[0].slice(0, len);
}

var vg_truncate_word_re = /([\u0009\u000A\u000B\u000C\u000D\u0020\u00A0\u1680\u180E\u2000\u2001\u2002\u2003\u2004\u2005\u2006\u2007\u2008\u2009\u200A\u202F\u205F\u2028\u2029\u3000\uFEFF])/;

// Logging

function vg_write(msg) {
  vg.config.isNode
    ? process.stderr.write(msg + "\n")
    : console.log(msg);
}

vg.log = function(msg) {
  vg_write("[Vega Log] " + msg);
};

vg.error = function(msg) {
  msg = "[Vega Err] " + msg;
  vg_write(msg);
  if (typeof alert !== "undefined") alert(msg);
};
vg.config = {};

// are we running in node.js?
// false by default, node wrapper should set true as needed
vg.config.isNode = false;

// Allows domain restriction when using data loading via XHR.
// To enable, set it to a list of allowed domains
// e.g., ['wikipedia.org', 'eff.org']
vg.config.domainWhiteList = false;

// If true, disable potentially unsafe transforms (filter, formula)
// involving possible JavaScript injection attacks.
vg.config.safeMode = false;

// base url for loading external data files
// used only if data or image URL is relative
// For node.js, set this value to convert local URLs to absolute ones.
vg.config.baseURL = "";

// node.js only: which protocol to use for relative protocol URLs
// URLs such as  //example.com/...  will be prepended by this value
vg.config.defaultProtocol = "http:";

// version and namespace for exported svg
vg.config.svgNamespace =
  'version="1.1" xmlns="http://www.w3.org/2000/svg" ' +
  'xmlns:xlink="http://www.w3.org/1999/xlink"';

// inset padding for automatic padding calculation
vg.config.autopadInset = 5;

// extensible scale lookup table
// all d3.scale.* instances also supported
vg.config.scale = {
  time: d3.time.scale,
  utc:  d3.time.scale.utc
};

// default rendering settings
vg.config.render = {
  lineWidth: 1,
  lineCap:   "butt",
  font:      "sans-serif",
  fontSize:  11
};

// default axis properties
vg.config.axis = {
  orient: "bottom",
  ticks: 10,
  padding: 3,
  axisColor: "#000",
  gridColor: "#d8d8d8",
  tickColor: "#000",
  tickLabelColor: "#000",
  axisWidth: 1,
  tickWidth: 1,
  tickSize: 6,
  tickLabelFontSize: 11,
  tickLabelFont: "sans-serif",
  titleColor: "#000",
  titleFont: "sans-serif",
  titleFontSize: 11,
  titleFontWeight: "bold",
  titleOffset: 35
};

// default legend properties
vg.config.legend = {
  orient: "right",
  offset: 10,
  padding: 3,
  gradientStrokeColor: "#888",
  gradientStrokeWidth: 1,
  gradientHeight: 16,
  gradientWidth: 100,
  labelColor: "#000",
  labelFontSize: 10,
  labelFont: "sans-serif",
  labelAlign: "left",
  labelBaseline: "middle",
  labelOffset: 8,
  symbolShape: "circle",
  symbolSize: 50,
  symbolColor: "#888",
  symbolStrokeWidth: 1,
  titleColor: "#000",
  titleFont: "sans-serif",
  titleFontSize: 11,
  titleFontWeight: "bold"
};

// default color values
vg.config.color = {
  rgb: [128, 128, 128],
  lab: [50, 0, 0],
  hcl: [0, 0, 50],
  hsl: [0, 0, 0.5]
};

// default scale ranges
vg.config.range = {
  category10: [
    "#1f77b4",
    "#ff7f0e",
    "#2ca02c",
    "#d62728",
    "#9467bd",
    "#8c564b",
    "#e377c2",
    "#7f7f7f",
    "#bcbd22",
    "#17becf"
  ],
  category20: [
    "#1f77b4",
    "#aec7e8",
    "#ff7f0e",
    "#ffbb78",
    "#2ca02c",
    "#98df8a",
    "#d62728",
    "#ff9896",
    "#9467bd",
    "#c5b0d5",
    "#8c564b",
    "#c49c94",
    "#e377c2",
    "#f7b6d2",
    "#7f7f7f",
    "#c7c7c7",
    "#bcbd22",
    "#dbdb8d",
    "#17becf",
    "#9edae5"
  ],
  shapes: [
    "circle",
    "cross",
    "diamond",
    "square",
    "triangle-down",
    "triangle-up"
  ]
};
vg.Bounds = (function() {
  var bounds = function(b) {
    this.clear();
    if (b) this.union(b);
  };
  
  var prototype = bounds.prototype;
  
  prototype.clear = function() {
    this.x1 = +Number.MAX_VALUE;
    this.y1 = +Number.MAX_VALUE;
    this.x2 = -Number.MAX_VALUE;
    this.y2 = -Number.MAX_VALUE;
    return this;
  };
  
  prototype.set = function(x1, y1, x2, y2) {
    this.x1 = x1;
    this.y1 = y1;
    this.x2 = x2;
    this.y2 = y2;
    return this;
  };

  prototype.add = function(x, y) {
    if (x < this.x1) this.x1 = x;
    if (y < this.y1) this.y1 = y;
    if (x > this.x2) this.x2 = x;
    if (y > this.y2) this.y2 = y;
    return this;
  };

  prototype.expand = function(d) {
    this.x1 -= d;
    this.y1 -= d;
    this.x2 += d;
    this.y2 += d;
    return this;
  };
  
  prototype.round = function() {
    this.x1 = Math.floor(this.x1);
    this.y1 = Math.floor(this.y1);
    this.x2 = Math.ceil(this.x2);
    this.y2 = Math.ceil(this.y2);
    return this;
  };

  prototype.translate = function(dx, dy) {
    this.x1 += dx;
    this.x2 += dx;
    this.y1 += dy;
    this.y2 += dy;
    return this;
  };
  
  prototype.rotate = function(angle, x, y) {
    var cos = Math.cos(angle),
        sin = Math.sin(angle),
        cx = x - x*cos + y*sin,
        cy = y - x*sin - y*cos,
        x1 = this.x1, x2 = this.x2,
        y1 = this.y1, y2 = this.y2;

    return this.clear()
      .add(cos*x1 - sin*y1 + cx,  sin*x1 + cos*y1 + cy)
      .add(cos*x1 - sin*y2 + cx,  sin*x1 + cos*y2 + cy)
      .add(cos*x2 - sin*y1 + cx,  sin*x2 + cos*y1 + cy)
      .add(cos*x2 - sin*y2 + cx,  sin*x2 + cos*y2 + cy);
  }

  prototype.union = function(b) {
    if (b.x1 < this.x1) this.x1 = b.x1;
    if (b.y1 < this.y1) this.y1 = b.y1;
    if (b.x2 > this.x2) this.x2 = b.x2;
    if (b.y2 > this.y2) this.y2 = b.y2;
    return this;
  };

  prototype.encloses = function(b) {
    return b && (
      this.x1 <= b.x1 &&
      this.x2 >= b.x2 &&
      this.y1 <= b.y1 &&
      this.y2 >= b.y2
    );
  };

  prototype.intersects = function(b) {
    return b && !(
      this.x2 < b.x1 ||
      this.x1 > b.x2 ||
      this.y2 < b.y1 ||
      this.y1 > b.y2
    );
  };

  prototype.contains = function(x, y) {
    return !(
      x < this.x1 ||
      x > this.x2 ||
      y < this.y1 ||
      y > this.y2
    );
  };

  prototype.width = function() {
    return this.x2 - this.x1;
  };

  prototype.height = function() {
    return this.y2 - this.y1;
  };

  return bounds;
})();vg.Gradient = (function() {

  function gradient(type) {
    this.id = "grad_" + (vg_gradient_id++);
    this.type = type || "linear";
    this.stops = [];
    this.x1 = 0;
    this.x2 = 1;
    this.y1 = 0;
    this.y2 = 0;
  };

  var prototype = gradient.prototype;

  prototype.stop = function(offset, color) {
    this.stops.push({
      offset: offset,
      color: color
    });
    return this;
  };
  
  return gradient;
})();

var vg_gradient_id = 0;vg.canvas = {};vg.canvas.path = (function() {

  // Path parsing and rendering code taken from fabric.js -- Thanks!
  var cmdLength = { m:2, l:2, h:1, v:1, c:6, s:4, q:4, t:2, a:7 },
      re = [/([MLHVCSQTAZmlhvcsqtaz])/g, /###/, /(\d)-/g, /\s|,|###/];

  function parse(path) {
    var result = [],
        currentPath,
        chunks,
        parsed;

    // First, break path into command sequence
    path = path.slice().replace(re[0], '###$1').split(re[1]).slice(1);

    // Next, parse each command in turn
    for (var i=0, j, chunksParsed, len=path.length; i<len; i++) {
      currentPath = path[i];
      chunks = currentPath.slice(1).trim().replace(re[2],'$1###-').split(re[3]);
      chunksParsed = [currentPath.charAt(0)];

      for (var j = 0, jlen = chunks.length; j < jlen; j++) {
        parsed = parseFloat(chunks[j]);
        if (!isNaN(parsed)) {
          chunksParsed.push(parsed);
        }
      }

      var command = chunksParsed[0].toLowerCase(),
          commandLength = cmdLength[command];

      if (chunksParsed.length - 1 > commandLength) {
        for (var k = 1, klen = chunksParsed.length; k < klen; k += commandLength) {
          result.push([ chunksParsed[0] ].concat(chunksParsed.slice(k, k + commandLength)));
        }
      }
      else {
        result.push(chunksParsed);
      }
    }

    return result;
  }

  function drawArc(g, x, y, coords, bounds, l, t) {
    var rx = coords[0];
    var ry = coords[1];
    var rot = coords[2];
    var large = coords[3];
    var sweep = coords[4];
    var ex = coords[5];
    var ey = coords[6];
    var segs = arcToSegments(ex, ey, rx, ry, large, sweep, rot, x, y);
    for (var i=0; i<segs.length; i++) {
      var bez = segmentToBezier.apply(null, segs[i]);
      g.bezierCurveTo.apply(g, bez);
      bounds.add(bez[0]-l, bez[1]-t);
      bounds.add(bez[2]-l, bez[3]-t);
      bounds.add(bez[4]-l, bez[5]-t);
    }
  }

  function boundArc(x, y, coords, bounds) {
    var rx = coords[0];
    var ry = coords[1];
    var rot = coords[2];
    var large = coords[3];
    var sweep = coords[4];
    var ex = coords[5];
    var ey = coords[6];
    var segs = arcToSegments(ex, ey, rx, ry, large, sweep, rot, x, y);
    for (var i=0; i<segs.length; i++) {
      var bez = segmentToBezier.apply(null, segs[i]);
      bounds.add(bez[0], bez[1]);
      bounds.add(bez[2], bez[3]);
      bounds.add(bez[4], bez[5]);
    }
  }

  var arcToSegmentsCache = { },
      segmentToBezierCache = { },
      join = Array.prototype.join,
      argsStr;

  // Copied from Inkscape svgtopdf, thanks!
  function arcToSegments(x, y, rx, ry, large, sweep, rotateX, ox, oy) {
    argsStr = join.call(arguments);
    if (arcToSegmentsCache[argsStr]) {
      return arcToSegmentsCache[argsStr];
    }

    var th = rotateX * (Math.PI/180);
    var sin_th = Math.sin(th);
    var cos_th = Math.cos(th);
    rx = Math.abs(rx);
    ry = Math.abs(ry);
    var px = cos_th * (ox - x) * 0.5 + sin_th * (oy - y) * 0.5;
    var py = cos_th * (oy - y) * 0.5 - sin_th * (ox - x) * 0.5;
    var pl = (px*px) / (rx*rx) + (py*py) / (ry*ry);
    if (pl > 1) {
      pl = Math.sqrt(pl);
      rx *= pl;
      ry *= pl;
    }

    var a00 = cos_th / rx;
    var a01 = sin_th / rx;
    var a10 = (-sin_th) / ry;
    var a11 = (cos_th) / ry;
    var x0 = a00 * ox + a01 * oy;
    var y0 = a10 * ox + a11 * oy;
    var x1 = a00 * x + a01 * y;
    var y1 = a10 * x + a11 * y;

    var d = (x1-x0) * (x1-x0) + (y1-y0) * (y1-y0);
    var sfactor_sq = 1 / d - 0.25;
    if (sfactor_sq < 0) sfactor_sq = 0;
    var sfactor = Math.sqrt(sfactor_sq);
    if (sweep == large) sfactor = -sfactor;
    var xc = 0.5 * (x0 + x1) - sfactor * (y1-y0);
    var yc = 0.5 * (y0 + y1) + sfactor * (x1-x0);

    var th0 = Math.atan2(y0-yc, x0-xc);
    var th1 = Math.atan2(y1-yc, x1-xc);

    var th_arc = th1-th0;
    if (th_arc < 0 && sweep == 1){
      th_arc += 2*Math.PI;
    } else if (th_arc > 0 && sweep == 0) {
      th_arc -= 2 * Math.PI;
    }

    var segments = Math.ceil(Math.abs(th_arc / (Math.PI * 0.5 + 0.001)));
    var result = [];
    for (var i=0; i<segments; i++) {
      var th2 = th0 + i * th_arc / segments;
      var th3 = th0 + (i+1) * th_arc / segments;
      result[i] = [xc, yc, th2, th3, rx, ry, sin_th, cos_th];
    }

    return (arcToSegmentsCache[argsStr] = result);
  }

  function segmentToBezier(cx, cy, th0, th1, rx, ry, sin_th, cos_th) {
    argsStr = join.call(arguments);
    if (segmentToBezierCache[argsStr]) {
      return segmentToBezierCache[argsStr];
    }

    var a00 = cos_th * rx;
    var a01 = -sin_th * ry;
    var a10 = sin_th * rx;
    var a11 = cos_th * ry;

    var cos_th0 = Math.cos(th0);
    var sin_th0 = Math.sin(th0);
    var cos_th1 = Math.cos(th1);
    var sin_th1 = Math.sin(th1);

    var th_half = 0.5 * (th1 - th0);
    var sin_th_h2 = Math.sin(th_half * 0.5);
    var t = (8/3) * sin_th_h2 * sin_th_h2 / Math.sin(th_half);
    var x1 = cx + cos_th0 - t * sin_th0;
    var y1 = cy + sin_th0 + t * cos_th0;
    var x3 = cx + cos_th1;
    var y3 = cy + sin_th1;
    var x2 = x3 + t * sin_th1;
    var y2 = y3 - t * cos_th1;

    return (segmentToBezierCache[argsStr] = [
      a00 * x1 + a01 * y1,  a10 * x1 + a11 * y1,
      a00 * x2 + a01 * y2,  a10 * x2 + a11 * y2,
      a00 * x3 + a01 * y3,  a10 * x3 + a11 * y3
    ]);
  }

  function render(g, path, l, t) {
    var current, // current instruction
        previous = null,
        x = 0, // current x
        y = 0, // current y
        controlX = 0, // current control point x
        controlY = 0, // current control point y
        tempX,
        tempY,
        tempControlX,
        tempControlY,
        bounds = new vg.Bounds();
    if (l == undefined) l = 0;
    if (t == undefined) t = 0;

    g.beginPath();
  
    for (var i=0, len=path.length; i<len; ++i) {
      current = path[i];

      switch (current[0]) { // first letter

        case 'l': // lineto, relative
          x += current[1];
          y += current[2];
          g.lineTo(x + l, y + t);
          bounds.add(x, y);
          break;

        case 'L': // lineto, absolute
          x = current[1];
          y = current[2];
          g.lineTo(x + l, y + t);
          bounds.add(x, y);
          break;

        case 'h': // horizontal lineto, relative
          x += current[1];
          g.lineTo(x + l, y + t);
          bounds.add(x, y);
          break;

        case 'H': // horizontal lineto, absolute
          x = current[1];
          g.lineTo(x + l, y + t);
          bounds.add(x, y);
          break;

        case 'v': // vertical lineto, relative
          y += current[1];
          g.lineTo(x + l, y + t);
          bounds.add(x, y);
          break;

        case 'V': // verical lineto, absolute
          y = current[1];
          g.lineTo(x + l, y + t);
          bounds.add(x, y);
          break;

        case 'm': // moveTo, relative
          x += current[1];
          y += current[2];
          g.moveTo(x + l, y + t);
          bounds.add(x, y);
          break;

        case 'M': // moveTo, absolute
          x = current[1];
          y = current[2];
          g.moveTo(x + l, y + t);
          bounds.add(x, y);
          break;

        case 'c': // bezierCurveTo, relative
          tempX = x + current[5];
          tempY = y + current[6];
          controlX = x + current[3];
          controlY = y + current[4];
          g.bezierCurveTo(
            x + current[1] + l, // x1
            y + current[2] + t, // y1
            controlX + l, // x2
            controlY + t, // y2
            tempX + l,
            tempY + t
          );
          bounds.add(x + current[1], y + current[2]);
          bounds.add(controlX, controlY);
          bounds.add(tempX, tempY);
          x = tempX;
          y = tempY;
          break;

        case 'C': // bezierCurveTo, absolute
          x = current[5];
          y = current[6];
          controlX = current[3];
          controlY = current[4];
          g.bezierCurveTo(
            current[1] + l,
            current[2] + t,
            controlX + l,
            controlY + t,
            x + l,
            y + t
          );
          bounds.add(current[1], current[2]);
          bounds.add(controlX, controlY);
          bounds.add(x, y);
          break;

        case 's': // shorthand cubic bezierCurveTo, relative
          // transform to absolute x,y
          tempX = x + current[3];
          tempY = y + current[4];
          // calculate reflection of previous control points
          controlX = 2 * x - controlX;
          controlY = 2 * y - controlY;
          g.bezierCurveTo(
            controlX + l,
            controlY + t,
            x + current[1] + l,
            y + current[2] + t,
            tempX + l,
            tempY + t
          );
          bounds.add(controlX, controlY);
          bounds.add(x + current[1], y + current[2]);
          bounds.add(tempX, tempY);

          // set control point to 2nd one of this command
          // "... the first control point is assumed to be the reflection of the second control point on the previous command relative to the current point."
          controlX = x + current[1];
          controlY = y + current[2];

          x = tempX;
          y = tempY;
          break;

        case 'S': // shorthand cubic bezierCurveTo, absolute
          tempX = current[3];
          tempY = current[4];
          // calculate reflection of previous control points
          controlX = 2*x - controlX;
          controlY = 2*y - controlY;
          g.bezierCurveTo(
            controlX + l,
            controlY + t,
            current[1] + l,
            current[2] + t,
            tempX + l,
            tempY + t
          );
          x = tempX;
          y = tempY;
          bounds.add(current[1], current[2]);
          bounds.add(controlX, controlY);
          bounds.add(tempX, tempY);
          // set control point to 2nd one of this command
          // "... the first control point is assumed to be the reflection of the second control point on the previous command relative to the current point."
          controlX = current[1];
          controlY = current[2];

          break;

        case 'q': // quadraticCurveTo, relative
          // transform to absolute x,y
          tempX = x + current[3];
          tempY = y + current[4];

          controlX = x + current[1];
          controlY = y + current[2];

          g.quadraticCurveTo(
            controlX + l,
            controlY + t,
            tempX + l,
            tempY + t
          );
          x = tempX;
          y = tempY;
          bounds.add(controlX, controlY);
          bounds.add(tempX, tempY);
          break;

        case 'Q': // quadraticCurveTo, absolute
          tempX = current[3];
          tempY = current[4];

          g.quadraticCurveTo(
            current[1] + l,
            current[2] + t,
            tempX + l,
            tempY + t
          );
          x = tempX;
          y = tempY;
          controlX = current[1];
          controlY = current[2];
          bounds.add(controlX, controlY);
          bounds.add(tempX, tempY);
          break;

        case 't': // shorthand quadraticCurveTo, relative

          // transform to absolute x,y
          tempX = x + current[1];
          tempY = y + current[2];

          if (previous[0].match(/[QqTt]/) === null) {
            // If there is no previous command or if the previous command was not a Q, q, T or t,
            // assume the control point is coincident with the current point
            controlX = x;
            controlY = y;
          }
          else if (previous[0] === 't') {
            // calculate reflection of previous control points for t
            controlX = 2 * x - tempControlX;
            controlY = 2 * y - tempControlY;
          }
          else if (previous[0] === 'q') {
            // calculate reflection of previous control points for q
            controlX = 2 * x - controlX;
            controlY = 2 * y - controlY;
          }

          tempControlX = controlX;
          tempControlY = controlY;

          g.quadraticCurveTo(
            controlX + l,
            controlY + t,
            tempX + l,
            tempY + t
          );
          x = tempX;
          y = tempY;
          controlX = x + current[1];
          controlY = y + current[2];
          bounds.add(controlX, controlY);
          bounds.add(tempX, tempY);
          break;

        case 'T':
          tempX = current[1];
          tempY = current[2];

          // calculate reflection of previous control points
          controlX = 2 * x - controlX;
          controlY = 2 * y - controlY;
          g.quadraticCurveTo(
            controlX + l,
            controlY + t,
            tempX + l,
            tempY + t
          );
          x = tempX;
          y = tempY;
          bounds.add(controlX, controlY);
          bounds.add(tempX, tempY);
          break;

        case 'a':
          drawArc(g, x + l, y + t, [
            current[1],
            current[2],
            current[3],
            current[4],
            current[5],
            current[6] + x + l,
            current[7] + y + t
          ], bounds, l, t);
          x += current[6];
          y += current[7];
          break;

        case 'A':
          drawArc(g, x + l, y + t, [
            current[1],
            current[2],
            current[3],
            current[4],
            current[5],
            current[6] + l,
            current[7] + t
          ], bounds, l, t);
          x = current[6];
          y = current[7];
          break;

        case 'z':
        case 'Z':
          g.closePath();
          break;
      }
      previous = current;
    }
    return bounds.translate(l, t);
  }

  function bounds(path, bounds) {
    var current, // current instruction
        previous = null,
        x = 0, // current x
        y = 0, // current y
        controlX = 0, // current control point x
        controlY = 0, // current control point y
        tempX,
        tempY,
        tempControlX,
        tempControlY;

    for (var i=0, len=path.length; i<len; ++i) {
      current = path[i];

      switch (current[0]) { // first letter

        case 'l': // lineto, relative
          x += current[1];
          y += current[2];
          bounds.add(x, y);
          break;

        case 'L': // lineto, absolute
          x = current[1];
          y = current[2];
          bounds.add(x, y);
          break;

        case 'h': // horizontal lineto, relative
          x += current[1];
          bounds.add(x, y);
          break;

        case 'H': // horizontal lineto, absolute
          x = current[1];
          bounds.add(x, y);
          break;

        case 'v': // vertical lineto, relative
          y += current[1];
          bounds.add(x, y);
          break;

        case 'V': // verical lineto, absolute
          y = current[1];
          bounds.add(x, y);
          break;

        case 'm': // moveTo, relative
          x += current[1];
          y += current[2];
          bounds.add(x, y);
          break;

        case 'M': // moveTo, absolute
          x = current[1];
          y = current[2];
          bounds.add(x, y);
          break;

        case 'c': // bezierCurveTo, relative
          tempX = x + current[5];
          tempY = y + current[6];
          controlX = x + current[3];
          controlY = y + current[4];
          bounds.add(x + current[1], y + current[2]);
          bounds.add(controlX, controlY);
          bounds.add(tempX, tempY);
          x = tempX;
          y = tempY;
          break;

        case 'C': // bezierCurveTo, absolute
          x = current[5];
          y = current[6];
          controlX = current[3];
          controlY = current[4];
          bounds.add(current[1], current[2]);
          bounds.add(controlX, controlY);
          bounds.add(x, y);
          break;

        case 's': // shorthand cubic bezierCurveTo, relative
          // transform to absolute x,y
          tempX = x + current[3];
          tempY = y + current[4];
          // calculate reflection of previous control points
          controlX = 2 * x - controlX;
          controlY = 2 * y - controlY;
          bounds.add(controlX, controlY);
          bounds.add(x + current[1], y + current[2]);
          bounds.add(tempX, tempY);

          // set control point to 2nd one of this command
          // "... the first control point is assumed to be the reflection of the second control point on the previous command relative to the current point."
          controlX = x + current[1];
          controlY = y + current[2];

          x = tempX;
          y = tempY;
          break;

        case 'S': // shorthand cubic bezierCurveTo, absolute
          tempX = current[3];
          tempY = current[4];
          // calculate reflection of previous control points
          controlX = 2*x - controlX;
          controlY = 2*y - controlY;
          x = tempX;
          y = tempY;
          bounds.add(current[1], current[2]);
          bounds.add(controlX, controlY);
          bounds.add(tempX, tempY);
          // set control point to 2nd one of this command
          // "... the first control point is assumed to be the reflection of the second control point on the previous command relative to the current point."
          controlX = current[1];
          controlY = current[2];

          break;

        case 'q': // quadraticCurveTo, relative
          // transform to absolute x,y
          tempX = x + current[3];
          tempY = y + current[4];

          controlX = x + current[1];
          controlY = y + current[2];

          x = tempX;
          y = tempY;
          bounds.add(controlX, controlY);
          bounds.add(tempX, tempY);
          break;

        case 'Q': // quadraticCurveTo, absolute
          tempX = current[3];
          tempY = current[4];

          x = tempX;
          y = tempY;
          controlX = current[1];
          controlY = current[2];
          bounds.add(controlX, controlY);
          bounds.add(tempX, tempY);
          break;

        case 't': // shorthand quadraticCurveTo, relative

          // transform to absolute x,y
          tempX = x + current[1];
          tempY = y + current[2];

          if (previous[0].match(/[QqTt]/) === null) {
            // If there is no previous command or if the previous command was not a Q, q, T or t,
            // assume the control point is coincident with the current point
            controlX = x;
            controlY = y;
          }
          else if (previous[0] === 't') {
            // calculate reflection of previous control points for t
            controlX = 2 * x - tempControlX;
            controlY = 2 * y - tempControlY;
          }
          else if (previous[0] === 'q') {
            // calculate reflection of previous control points for q
            controlX = 2 * x - controlX;
            controlY = 2 * y - controlY;
          }

          tempControlX = controlX;
          tempControlY = controlY;

          x = tempX;
          y = tempY;
          controlX = x + current[1];
          controlY = y + current[2];
          bounds.add(controlX, controlY);
          bounds.add(tempX, tempY);
          break;

        case 'T':
          tempX = current[1];
          tempY = current[2];

          // calculate reflection of previous control points
          controlX = 2 * x - controlX;
          controlY = 2 * y - controlY;

          x = tempX;
          y = tempY;
          bounds.add(controlX, controlY);
          bounds.add(tempX, tempY);
          break;

        case 'a':
          boundArc(x, y, [
            current[1],
            current[2],
            current[3],
            current[4],
            current[5],
            current[6] + x,
            current[7] + y
          ], bounds);
          x += current[6];
          y += current[7];
          break;

        case 'A':
          boundArc(x, y, [
            current[1],
            current[2],
            current[3],
            current[4],
            current[5],
            current[6],
            current[7]
          ], bounds);
          x = current[6];
          y = current[7];
          break;

        case 'z':
        case 'Z':
          break;
      }
      previous = current;
    }
    return bounds;
  }
  
  function area(items) {
    var o = items[0];
    var area;
    
    if (o.orient === "horizontal") {
      area = d3.svg.area()
        .y(function(d) { return d.y; })
        .x0(function(d) { return d.x; })
        .x1(function(d) { return d.x + d.width; });
    } else {
      area = d3.svg.area()
        .x(function(d) { return d.x; })
        .y1(function(d) { return d.y; })
        .y0(function(d) { return d.y + d.height; });
    }

    if (o.interpolate) area.interpolate(o.interpolate);
    if (o.tension != null) area.tension(o.tension);
    return area(items);
  }

  function line(items) {
    var o = items[0];
    var line = d3.svg.line()
     .x(function(d) { return d.x; })
     .y(function(d) { return d.y; });
    if (o.interpolate) line.interpolate(o.interpolate);
    if (o.tension != null) line.tension(o.tension);
    return line(items);
  }
  
  return {
    parse:  parse,
    render: render,
    bounds: bounds,
    area:   area,
    line:   line
  };
  
})();vg.canvas.marks = (function() {

  var parsePath = vg.canvas.path.parse,
      renderPath = vg.canvas.path.render,
      halfpi = Math.PI / 2,
      sqrt3 = Math.sqrt(3),
      tan30 = Math.tan(30 * Math.PI / 180),
      tmpBounds = new vg.Bounds();

  // path generators

  function arcPath(g, o) {
    var x = o.x || 0,
        y = o.y || 0,
        ir = o.innerRadius || 0,
        or = o.outerRadius || 0,
        sa = (o.startAngle || 0) - Math.PI/2,
        ea = (o.endAngle || 0) - Math.PI/2;
    g.beginPath();
    if (ir === 0) g.moveTo(x, y);
    else g.arc(x, y, ir, sa, ea, 0);
    g.arc(x, y, or, ea, sa, 1);
    g.closePath();
  }

  function areaPath(g, items) {
    var o = items[0],
        m = o.mark,
        p = m.pathCache || (m.pathCache = parsePath(vg.canvas.path.area(items)));
    renderPath(g, p);
  }

  function linePath(g, items) {
    var o = items[0],
        m = o.mark,
        p = m.pathCache || (m.pathCache = parsePath(vg.canvas.path.line(items)));
    renderPath(g, p);
  }

  function pathPath(g, o) {
    if (o.path == null) return;
    var p = o.pathCache || (o.pathCache = parsePath(o.path));
    return renderPath(g, p, o.x, o.y);
  }

  function symbolPath(g, o) {
    g.beginPath();
    var size = o.size != null ? o.size : 100,
        x = o.x, y = o.y, r, t, rx, ry;

    if (o.shape == null || o.shape === "circle") {
      r = Math.sqrt(size/Math.PI);
      g.arc(x, y, r, 0, 2*Math.PI, 0);
      g.closePath();
      return;
    }

    switch (o.shape) {
      case "cross":
        r = Math.sqrt(size / 5) / 2;
        t = 3*r;
        g.moveTo(x-t, y-r);
        g.lineTo(x-r, y-r);
        g.lineTo(x-r, y-t);
        g.lineTo(x+r, y-t);
        g.lineTo(x+r, y-r);
        g.lineTo(x+t, y-r);
        g.lineTo(x+t, y+r);
        g.lineTo(x+r, y+r);
        g.lineTo(x+r, y+t);
        g.lineTo(x-r, y+t);
        g.lineTo(x-r, y+r);
        g.lineTo(x-t, y+r);
        break;

      case "diamond":
        ry = Math.sqrt(size / (2 * tan30));
        rx = ry * tan30;
        g.moveTo(x, y-ry);
        g.lineTo(x+rx, y);
        g.lineTo(x, y+ry);
        g.lineTo(x-rx, y);
        break;

      case "square":
        t = Math.sqrt(size);
        r = t / 2;
        g.rect(x-r, y-r, t, t);
        break;

      case "triangle-down":
        rx = Math.sqrt(size / sqrt3);
        ry = rx * sqrt3 / 2;
        g.moveTo(x, y+ry);
        g.lineTo(x+rx, y-ry);
        g.lineTo(x-rx, y-ry);
        break;

      case "triangle-up":
        rx = Math.sqrt(size / sqrt3);
        ry = rx * sqrt3 / 2;
        g.moveTo(x, y-ry);
        g.lineTo(x+rx, y+ry);
        g.lineTo(x-rx, y+ry);
    }
    g.closePath();
  }

  function lineStroke(g, items) {
    var o = items[0],
        lw = o.strokeWidth,
        lc = o.strokeCap;
    g.lineWidth = lw != null ? lw : vg.config.render.lineWidth;
    g.lineCap   = lc != null ? lc : vg.config.render.lineCap;
    linePath(g, items);
  }

  function ruleStroke(g, o) {
    var x1 = o.x || 0,
        y1 = o.y || 0,
        x2 = o.x2 != null ? o.x2 : x1,
        y2 = o.y2 != null ? o.y2 : y1,
        lw = o.strokeWidth,
        lc = o.strokeCap;

    g.lineWidth = lw != null ? lw : vg.config.render.lineWidth;
    g.lineCap   = lc != null ? lc : vg.config.render.lineCap;
    g.beginPath();
    g.moveTo(x1, y1);
    g.lineTo(x2, y2);
  }

  // drawing functions

  function drawPathOne(path, g, o, items) {
    var fill = o.fill, stroke = o.stroke, opac, lc, lw;

    path(g, items);

    opac = o.opacity == null ? 1 : o.opacity;
    if (opac == 0 || !fill && !stroke) return;

    if (fill) {
      g.globalAlpha = opac * (o.fillOpacity==null ? 1 : o.fillOpacity);
      g.fillStyle = color(g, o, fill);
      g.fill();
    }

    if (stroke) {
      lw = (lw = o.strokeWidth) != null ? lw : vg.config.render.lineWidth;
      if (lw > 0) {
        g.globalAlpha = opac * (o.strokeOpacity==null ? 1 : o.strokeOpacity);
        g.strokeStyle = color(g, o, stroke);
        g.lineWidth = lw;
        g.lineCap = (lc = o.strokeCap) != null ? lc : vg.config.render.lineCap;
        g.vgLineDash(o.strokeDash || null);
        g.vgLineDashOffset(o.strokeDashOffset || 0);
        g.stroke();
      }
    }
  }

  function drawPathAll(path, g, scene, bounds) {
    var i, len, item;
    for (i=0, len=scene.items.length; i<len; ++i) {
      item = scene.items[i];
      if (bounds && !bounds.intersects(item.bounds))
        continue; // bounds check
      drawPathOne(path, g, item, item);
    }
  }

  function drawRect(g, scene, bounds) {
    if (!scene.items.length) return;
    var items = scene.items,
        o, fill, stroke, opac, lc, lw, x, y, w, h;

    for (var i=0, len=items.length; i<len; ++i) {
      o = items[i];
      if (bounds && !bounds.intersects(o.bounds))
        continue; // bounds check

      x = o.x || 0;
      y = o.y || 0;
      w = o.width || 0;
      h = o.height || 0;

      opac = o.opacity == null ? 1 : o.opacity;
      if (opac == 0) continue;

      if (fill = o.fill) {
        g.globalAlpha = opac * (o.fillOpacity==null ? 1 : o.fillOpacity);
        g.fillStyle = color(g, o, fill);
        g.fillRect(x, y, w, h);
      }

      if (stroke = o.stroke) {
        lw = (lw = o.strokeWidth) != null ? lw : vg.config.render.lineWidth;
        if (lw > 0) {
          g.globalAlpha = opac * (o.strokeOpacity==null ? 1 : o.strokeOpacity);
          g.strokeStyle = color(g, o, stroke);
          g.lineWidth = lw;
          g.lineCap = (lc = o.strokeCap) != null ? lc : vg.config.render.lineCap;
          g.vgLineDash(o.strokeDash || null);
          g.vgLineDashOffset(o.strokeDashOffset || 0);
          g.strokeRect(x, y, w, h);
        }
      }
    }
  }

  function drawRule(g, scene, bounds) {
    if (!scene.items.length) return;
    var items = scene.items,
        o, stroke, opac, lc, lw, x1, y1, x2, y2;

    for (var i=0, len=items.length; i<len; ++i) {
      o = items[i];
      if (bounds && !bounds.intersects(o.bounds))
        continue; // bounds check

      x1 = o.x || 0;
      y1 = o.y || 0;
      x2 = o.x2 != null ? o.x2 : x1;
      y2 = o.y2 != null ? o.y2 : y1;

      opac = o.opacity == null ? 1 : o.opacity;
      if (opac == 0) continue;
      
      if (stroke = o.stroke) {
        lw = (lw = o.strokeWidth) != null ? lw : vg.config.render.lineWidth;
        if (lw > 0) {
          g.globalAlpha = opac * (o.strokeOpacity==null ? 1 : o.strokeOpacity);
          g.strokeStyle = color(g, o, stroke);
          g.lineWidth = lw;
          g.lineCap = (lc = o.strokeCap) != null ? lc : vg.config.render.lineCap;
          g.vgLineDash(o.strokeDash || null);
          g.vgLineDashOffset(o.strokeDashOffset || 0);
          g.beginPath();
          g.moveTo(x1, y1);
          g.lineTo(x2, y2);
          g.stroke();
        }
      }
    }
  }

  function drawImage(g, scene, bounds) {
    if (!scene.items.length) return;
    var renderer = this,
        items = scene.items, o;

    for (var i=0, len=items.length; i<len; ++i) {
      o = items[i];
      if (bounds && !bounds.intersects(o.bounds))
        continue; // bounds check

      if (!(o.image && o.image.url === o.url)) {
        o.image = renderer.loadImage(o.url);
        o.image.url = o.url;
      }

      var x, y, w, h, opac;
      w = o.width || (o.image && o.image.width) || 0;
      h = o.height || (o.image && o.image.height) || 0;
      x = (o.x||0) - (o.align === "center"
        ? w/2 : (o.align === "right" ? w : 0));
      y = (o.y||0) - (o.baseline === "middle"
        ? h/2 : (o.baseline === "bottom" ? h : 0));

      if (o.image.loaded) {
        g.globalAlpha = (opac = o.opacity) != null ? opac : 1;
        g.drawImage(o.image, x, y, w, h);
      }
    }
  }

  function drawText(g, scene, bounds) {
    if (!scene.items.length) return;
    var items = scene.items,
        o, fill, stroke, opac, lw, x, y, r, t;

    for (var i=0, len=items.length; i<len; ++i) {
      o = items[i];
      if (bounds && !bounds.intersects(o.bounds))
        continue; // bounds check

      g.font = vg.scene.fontString(o);
      g.textAlign = o.align || "left";
      g.textBaseline = o.baseline || "alphabetic";

      opac = o.opacity == null ? 1 : o.opacity;
      if (opac == 0) continue;

      x = o.x || 0;
      y = o.y || 0;
      if (r = o.radius) {
        t = (o.theta || 0) - Math.PI/2;
        x += r * Math.cos(t);
        y += r * Math.sin(t);
      }

      if (o.angle) {
        g.save();
        g.translate(x, y);
        g.rotate(o.angle * Math.PI/180);
        x = o.dx || 0;
        y = o.dy || 0;
      } else {
        x += (o.dx || 0);
        y += (o.dy || 0);
      }

      if (fill = o.fill) {
        g.globalAlpha = opac * (o.fillOpacity==null ? 1 : o.fillOpacity);
        g.fillStyle = color(g, o, fill);
        g.fillText(o.text, x, y);
      }

      if (stroke = o.stroke) {
        lw = (lw = o.strokeWidth) != null ? lw : 1;
        if (lw > 0) {
          g.globalAlpha = opac * (o.strokeOpacity==null ? 1 : o.strokeOpacity);
          g.strokeStyle = color(o, stroke);
          g.lineWidth = lw;
          g.strokeText(o.text, x, y);
        }
      }

      if (o.angle) g.restore();
    }
  }

  function drawAll(pathFunc) {
    return function(g, scene, bounds) {
      drawPathAll(pathFunc, g, scene, bounds);
    }
  }

  function drawOne(pathFunc) {
    return function(g, scene, bounds) {
      if (!scene.items.length) return;
      if (bounds && !bounds.intersects(scene.items[0].bounds))
        return; // bounds check
      drawPathOne(pathFunc, g, scene.items[0], scene.items);
    }
  }

  function drawGroup(g, scene, bounds) {
    if (!scene.items.length) return;
    var items = scene.items, group, axes, legends,
        renderer = this, gx, gy, gb, i, n, j, m;

    drawRect(g, scene, bounds);

    for (i=0, n=items.length; i<n; ++i) {
      group = items[i];
      axes = group.axisItems || [];
      legends = group.legendItems || [];
      gx = group.x || 0;
      gy = group.y || 0;

      // render group contents
      g.save();
      g.translate(gx, gy);
      if (group.clip) {
        g.beginPath();
        g.rect(0, 0, group.width || 0, group.height || 0);
        g.clip();
      }
      
      if (bounds) bounds.translate(-gx, -gy);
      
      for (j=0, m=axes.length; j<m; ++j) {
        if (axes[j].def.layer === "back") {
          renderer.draw(g, axes[j], bounds);
        }
      }
      for (j=0, m=group.items.length; j<m; ++j) {
        renderer.draw(g, group.items[j], bounds);
      }
      for (j=0, m=axes.length; j<m; ++j) {
        if (axes[j].def.layer !== "back") {
          renderer.draw(g, axes[j], bounds);
        }
      }
      for (j=0, m=legends.length; j<m; ++j) {
        renderer.draw(g, legends[j], bounds);
      }
      
      if (bounds) bounds.translate(gx, gy);
      g.restore();
    }    
  }

  function color(g, o, value) {
    return (value.id)
      ? gradient(g, value, o.bounds)
      : value;
  }

  function gradient(g, p, b) {
    var w = b.width(),
        h = b.height(),
        x1 = b.x1 + p.x1 * w,
        y1 = b.y1 + p.y1 * h,
        x2 = b.x1 + p.x2 * w,
        y2 = b.y1 + p.y2 * h,
        grad = g.createLinearGradient(x1, y1, x2, y2),
        stop = p.stops,
        i, n;

    for (i=0, n=stop.length; i<n; ++i) {
      grad.addColorStop(stop[i].offset, stop[i].color);
    }
    return grad;
  }

  // hit testing

  function pickGroup(g, scene, x, y, gx, gy) {
    if (scene.items.length === 0 ||
        scene.bounds && !scene.bounds.contains(gx, gy)) {
      return false;
    }
    var items = scene.items, subscene, group, hit, dx, dy,
        handler = this, i, j;

    for (i=items.length; --i>=0;) {
      group = items[i];
      dx = group.x || 0;
      dy = group.y || 0;

      g.save();
      g.translate(dx, dy);
      for (j=group.items.length; --j >= 0;) {
        subscene = group.items[j];
        if (subscene.interactive === false) continue;
        hit = handler.pick(subscene, x, y, gx-dx, gy-dy);
        if (hit) {
          g.restore();
          return hit;
        }
      }
      g.restore();
    }

    return scene.interactive
      ? pickAll(hitTests.group, g, scene, x, y, gx, gy)
      : false;
  }

  function pickAll(test, g, scene, x, y, gx, gy) {
    if (!scene.items.length) return false;
    var o, b, i;

    if (g._ratio !== 1) {
      x *= g._ratio;
      y *= g._ratio;
    }

    for (i=scene.items.length; --i >= 0;) {
      o = scene.items[i]; b = o.bounds;
      // first hit test against bounding box
      if ((b && !b.contains(gx, gy)) || !b) continue;
      // if in bounding box, perform more careful test
      if (test(g, o, x, y, gx, gy)) return o;
    }
    return false;
  }

  function pickArea(g, scene, x, y, gx, gy) {
    if (!scene.items.length) return false;
    var items = scene.items,
        o, b, i, di, dd, od, dx, dy;

    b = items[0].bounds;
    if (b && !b.contains(gx, gy)) return false;
    if (g._ratio !== 1) {
      x *= g._ratio;
      y *= g._ratio;
    }
    if (!hitTests.area(g, items, x, y)) return false;
    return items[0];
  }

  function pickLine(g, scene, x, y, gx, gy) {
    if (!scene.items.length) return false;
    var items = scene.items,
        o, b, i, di, dd, od, dx, dy;

    b = items[0].bounds;
    if (b && !b.contains(gx, gy)) return false;
    if (g._ratio !== 1) {
      x *= g._ratio;
      y *= g._ratio;
    }
    if (!hitTests.line(g, items, x, y)) return false;
    return items[0];
  }

  function pick(test) {
    return function (g, scene, x, y, gx, gy) {
      return pickAll(test, g, scene, x, y, gx, gy);
    };
  }

  function textHit(g, o, x, y, gx, gy) {
    if (!o.fontSize) return false;
    if (!o.angle) return true; // bounds sufficient if no rotation

    var b = vg.scene.bounds.text(o, tmpBounds, true),
        a = -o.angle * Math.PI / 180,
        cos = Math.cos(a),
        sin = Math.sin(a),
        x = o.x,
        y = o.y,
        px = cos*gx - sin*gy + (x - x*cos + y*sin),
        py = sin*gx + cos*gy + (y - x*sin - y*cos);

    return b.contains(px, py);
  }

  var hitTests = {
    text:   textHit,
    rect:   function(g,o,x,y) { return true; }, // bounds test is sufficient
    image:  function(g,o,x,y) { return true; }, // bounds test is sufficient
    group:  function(g,o,x,y) { return o.fill || o.stroke; },
    rule:   function(g,o,x,y) {
              if (!g.isPointInStroke) return false;
              ruleStroke(g,o); return g.isPointInStroke(x,y);
            },
    line:   function(g,s,x,y) {
              if (!g.isPointInStroke) return false;
              lineStroke(g,s); return g.isPointInStroke(x,y);
            },
    arc:    function(g,o,x,y) { arcPath(g,o);  return g.isPointInPath(x,y); },
    area:   function(g,s,x,y) { areaPath(g,s); return g.isPointInPath(x,y); },
    path:   function(g,o,x,y) { pathPath(g,o); return g.isPointInPath(x,y); },
    symbol: function(g,o,x,y) { symbolPath(g,o); return g.isPointInPath(x,y); }
  };

  return {
    draw: {
      group:   drawGroup,
      area:    drawOne(areaPath),
      line:    drawOne(linePath),
      arc:     drawAll(arcPath),
      path:    drawAll(pathPath),
      symbol:  drawAll(symbolPath),
      rect:    drawRect,
      rule:    drawRule,
      text:    drawText,
      image:   drawImage,
      drawOne: drawOne, // expose for extensibility
      drawAll: drawAll  // expose for extensibility
    },
    pick: {
      group:   pickGroup,
      area:    pickArea,
      line:    pickLine,
      arc:     pick(hitTests.arc),
      path:    pick(hitTests.path),
      symbol:  pick(hitTests.symbol),
      rect:    pick(hitTests.rect),
      rule:    pick(hitTests.rule),
      text:    pick(hitTests.text),
      image:   pick(hitTests.image),
      pickAll: pickAll  // expose for extensibility
    }
  };

})();vg.canvas.Renderer = (function() {
  var renderer = function() {
    this._ctx = null;
    this._el = null;
    this._imgload = 0;
  };

  var prototype = renderer.prototype;

  prototype.initialize = function(el, width, height, pad) {
    this._el = el;
  
    if (!el) return this; // early exit if no DOM element

    // select canvas element
    var canvas = d3.select(el)
      .selectAll("canvas.marks")
      .data([1]);

    // create new canvas element if needed
    canvas.enter()
      .append("canvas")
      .attr("class", "marks");

    // remove extraneous canvas if needed
    canvas.exit().remove();

    return this.resize(width, height, pad);
  };

  prototype.resize = function(width, height, pad) {
    this._width = width;
    this._height = height;
    this._padding = pad;

    if (this._el) {
      var canvas = d3.select(this._el).select("canvas.marks");

      // initialize canvas attributes
      canvas
        .attr("width", width + pad.left + pad.right)
        .attr("height", height + pad.top + pad.bottom);

      // get the canvas graphics context
      var s;
      this._ctx = canvas.node().getContext("2d");
      this._ctx._ratio = (s = scaleCanvas(canvas.node(), this._ctx) || 1);
      this._ctx.setTransform(s, 0, 0, s, s*pad.left, s*pad.top);
    }

    initializeLineDash(this._ctx);
    return this;
  };

  function scaleCanvas(canvas, ctx) {
    // get canvas pixel data
    var devicePixelRatio = window.devicePixelRatio || 1,
        backingStoreRatio = (
          ctx.webkitBackingStorePixelRatio ||
          ctx.mozBackingStorePixelRatio ||
          ctx.msBackingStorePixelRatio ||
          ctx.oBackingStorePixelRatio ||
          ctx.backingStorePixelRatio) || 1,
        ratio = devicePixelRatio / backingStoreRatio;

    if (devicePixelRatio !== backingStoreRatio) {
      var w = canvas.width, h = canvas.height;
      // set actual and visible canvas size
      canvas.setAttribute("width", w * ratio);
      canvas.setAttribute("height", h * ratio);
      canvas.style.width = w + 'px';
      canvas.style.height = h + 'px';
    }
    return ratio;
  }

  function initializeLineDash(ctx) {
    if (ctx.vgLineDash) return; // already set

    var NODASH = [];
    if (ctx.setLineDash) {
      ctx.vgLineDash = function(dash) { this.setLineDash(dash || NODASH); };
      ctx.vgLineDashOffset = function(off) { this.lineDashOffset = off; };
    } else if (ctx.webkitLineDash !== undefined) {
    	ctx.vgLineDash = function(dash) { this.webkitLineDash = dash || NODASH; };
      ctx.vgLineDashOffset = function(off) { this.webkitLineDashOffset = off; };
    } else if (ctx.mozDash !== undefined) {
      ctx.vgLineDash = function(dash) { this.mozDash = dash; };
      ctx.vgLineDashOffset = function(off) { /* unsupported */ };
    } else {
      ctx.vgLineDash = function(dash) { /* unsupported */ };
      ctx.vgLineDashOffset = function(off) { /* unsupported */ };
    }
  }

  prototype.context = function(ctx) {
    if (ctx) { this._ctx = ctx; return this; }
    else return this._ctx;
  };

  prototype.element = function() {
    return this._el;
  };

  prototype.pendingImages = function() {
    return this._imgload;
  };

  function translatedBounds(item, bounds) {
    var b = new vg.Bounds(bounds);
    while ((item = item.mark.group) != null) {
      b.translate(item.x || 0, item.y || 0);
    }
    return b;
  }

  function getBounds(items) {
    return !items ? null :
      vg.array(items).reduce(function(b, item) {
        return b.union(translatedBounds(item, item.bounds))
                .union(translatedBounds(item, item['bounds:prev']));
      }, new vg.Bounds());
  }

  function setBounds(g, bounds) {
    var bbox = null;
    if (bounds) {
      bbox = (new vg.Bounds(bounds)).round();
      g.beginPath();
      g.rect(bbox.x1, bbox.y1, bbox.width(), bbox.height());
      g.clip();
    }
    return bbox;
  }

  prototype.render = function(scene, items) {
    var g = this._ctx,
        pad = this._padding,
        w = this._width + pad.left + pad.right,
        h = this._height + pad.top + pad.bottom,
        bb = null, bb2;

    // setup
    this._scene = scene;
    g.save();
    bb = setBounds(g, getBounds(items));
    g.clearRect(-pad.left, -pad.top, w, h);

    // render
    this.draw(g, scene, bb);

    // render again to handle possible bounds change
    if (items) {
      g.restore();
      g.save();
      bb2 = setBounds(g, getBounds(items));
      if (!bb.encloses(bb2)) {
        g.clearRect(-pad.left, -pad.top, w, h);
        this.draw(g, scene, bb2);
      }
    }

    // takedown
    g.restore();
    this._scene = null;
  };

  prototype.draw = function(ctx, scene, bounds) {
    var marktype = scene.marktype,
        renderer = vg.canvas.marks.draw[marktype];
    renderer.call(this, ctx, scene, bounds);
  };

  prototype.renderAsync = function(scene) {
    // TODO make safe for multiple scene rendering?
    var renderer = this;
    if (renderer._async_id) {
      clearTimeout(renderer._async_id);
    }
    renderer._async_id = setTimeout(function() {
      renderer.render(scene);
      delete renderer._async_id;
    }, 50);
  };

  prototype.loadImage = function(uri) {
    var renderer = this,
        scene = renderer._scene,
        image = null, url;

    if (vg.config.isNode) {
      renderer._imgload += 1;
      image = new (require("canvas").Image)();
      vg.data.load(uri, function(err, data) {
        // BUG? TODO? in case of an error, _imgload stays incremented
        if (err) { vg.error(err); return; }
        image.src = data;
        image.loaded = true;
        renderer._imgload -= 1;
      });
    } else {
      image = new Image();
      url = vg.data.load.sanitizeUrl(uri);
      if (!url) { return; }
      renderer._imgload += 1;
      image.onload = function() {
        vg.log("LOAD IMAGE: "+url);
        image.loaded = true;
        renderer._imgload -= 1;
        renderer.renderAsync(scene);
      };
      image.src = url;
    }

    return image;
  };

  return renderer;
})();
vg.canvas.Handler = (function() {
  var handler = function(el, model) {
    this._active = null;
    this._down = null;
    this._handlers = {};
    if (el) this.initialize(el);
    if (model) this.model(model);
  };
  
  var prototype = handler.prototype;

  prototype.initialize = function(el, pad, obj) {
    this._el = d3.select(el).node();
    this._canvas = d3.select(el).select("canvas.marks").node();
    this._padding = pad;
    this._obj = obj || null;
    
    // add event listeners
    var canvas = this._canvas, that = this;
    events.forEach(function(type) {
      canvas.addEventListener(type, function(evt) {
        prototype[type].call(that, evt);
      });
    });
    
    return this;
  };
  
  prototype.padding = function(pad) {
    this._padding = pad;
    return this;
  };
  
  prototype.model = function(model) {
    if (!arguments.length) return this._model;
    this._model = model;
    return this;
  };

  prototype.handlers = function() {
    var h = this._handlers;
    return vg.keys(h).reduce(function(a, k) {
      return h[k].reduce(function(a, x) { return (a.push(x), a); }, a);
    }, []);
  };

  // setup events
  var events = [
    "mouseup",
    "dblclick",
    "wheel",
    "keydown",
    "keypress",
    "keyup",
    "mousewheel"
  ];
  events.forEach(function(type) {
    prototype[type] = function(evt) {
      this.fire(type, evt);
    };
  });
  events.push("mousedown");
  events.push("mousemove");
  events.push("mouseout");
  events.push("click");

  function eventName(name) {
    var i = name.indexOf(".");
    return i < 0 ? name : name.slice(0,i);
  }

  prototype.mousemove = function(evt) {
    var pad = this._padding,
        b = evt.target.getBoundingClientRect(),
        x = evt.clientX - b.left,
        y = evt.clientY - b.top,
        a = this._active,
        p = this.pick(this._model.scene(), x, y, x-pad.left, y-pad.top);

    if (p === a) {
      this.fire("mousemove", evt);
      return;
    } else if (a) {
      this.fire("mouseout", evt);
    }
    this._active = p;
    if (p) {
      this.fire("mouseover", evt);
    }
  };
  
  prototype.mouseout = function(evt) {
    if (this._active) {
      this.fire("mouseout", evt);
    }
    this._active = null;
  };

  prototype.mousedown = function(evt) {
    this._down = this._active;
    this.fire("mousedown", evt);
  };

  prototype.click = function(evt) {
    if (this._down === this._active) {
      this.fire("click", evt);
      this._down = null;
    }
  };
  
  // to keep firefox happy
  prototype.DOMMouseScroll = function(evt) {
    this.fire("mousewheel", evt);
  };

  // fire an event
  prototype.fire = function(type, evt) {
    var a = this._active,
        h = this._handlers[type];
    if (a && h) {
      for (var i=0, len=h.length; i<len; ++i) {
        h[i].handler.call(this._obj, evt, a);
      }
    }
  };

  // add an event handler
  prototype.on = function(type, handler) {
    var name = eventName(type),
        h = this._handlers;
    h = h[name] || (h[name] = []);
    h.push({
      type: type,
      handler: handler
    });
    return this;
  };

  // remove an event handler
  prototype.off = function(type, handler) {
    var name = eventName(type),
        h = this._handlers[name];
    if (!h) return;
    for (var i=h.length; --i>=0;) {
      if (h[i].type !== type) continue;
      if (!handler || h[i].handler === handler) h.splice(i, 1);
    }
    return this;
  };
  
  // retrieve the current canvas context
  prototype.context = function() {
    return this._canvas.getContext("2d");
  };
  
  // find the scenegraph item at the current mouse position
  // x, y -- the absolute x, y mouse coordinates on the canvas element
  // gx, gy -- the relative coordinates within the current group
  prototype.pick = function(scene, x, y, gx, gy) {
    var g = this.context(),
        marktype = scene.marktype,
        picker = vg.canvas.marks.pick[marktype];
    return picker.call(this, g, scene, x, y, gx, gy);
  };

  return handler;
})();vg.svg = {};vg.svg.marks = (function() {

  function x(o)     { return o.x || 0; }
  function y(o)     { return o.y || 0; }
  function xw(o)    { return o.x + o.width || 0; }
  function yh(o)    { return o.y + o.height || 0; }
  function key(o)   { return o.key; }
  function size(o)  { return o.size==null ? 100 : o.size; }
  function shape(o) { return o.shape || "circle"; }
      
  var arc_path    = d3.svg.arc(),
      area_path_v = d3.svg.area().x(x).y1(y).y0(yh),
      area_path_h = d3.svg.area().y(y).x0(xw).x1(x),
      line_path   = d3.svg.line().x(x).y(y),
      symbol_path = d3.svg.symbol().type(shape).size(size);
  
  var mark_id = 0,
      clip_id = 0;
  
  var textAlign = {
    "left":   "start",
    "center": "middle",
    "right":  "end"
  };
  
  var styles = {
    "fill":             "fill",
    "fillOpacity":      "fill-opacity",
    "stroke":           "stroke",
    "strokeWidth":      "stroke-width",
    "strokeOpacity":    "stroke-opacity",
    "strokeCap":        "stroke-linecap",
    "strokeDash":       "stroke-dasharray",
    "strokeDashOffset": "stroke-dashoffset",
    "opacity":          "opacity"
  };
  var styleProps = vg.keys(styles);

  function style(d) {
    var i, n, prop, name, value,
        o = d.mark ? d : d.length ? d[0] : null;
    if (o === null) return;

    for (i=0, n=styleProps.length; i<n; ++i) {
      prop = styleProps[i];
      name = styles[prop];
      value = o[prop];

      if (value == null) {
        if (name === "fill") this.style.setProperty(name, "none", null);
        else this.style.removeProperty(name);
      } else {
        if (value.id) {
          // ensure definition is included
          vg.svg._cur._defs.gradient[value.id] = value;
          value = "url(" + window.location.href + "#" + value.id + ")";
        }
        this.style.setProperty(name, value+"", null);
      }
    }
  }
  
  function arc(o) {
    var x = o.x || 0,
        y = o.y || 0;
    this.setAttribute("transform", "translate("+x+","+y+")");
    this.setAttribute("d", arc_path(o));
  }
  
  function area(items) {
    if (!items.length) return;
    var o = items[0],
        path = o.orient === "horizontal" ? area_path_h : area_path_v;
    path
      .interpolate(o.interpolate || "linear")
      .tension(o.tension == null ? 0.7 : o.tension);
    this.setAttribute("d", path(items));
  }
  
  function line(items) {
    if (!items.length) return;
    var o = items[0];
    line_path
      .interpolate(o.interpolate || "linear")
      .tension(o.tension == null ? 0.7 : o.tension);
    this.setAttribute("d", line_path(items));
  }
  
  function path(o) {
    var x = o.x || 0,
        y = o.y || 0;
    this.setAttribute("transform", "translate("+x+","+y+")");
    if (o.path != null) this.setAttribute("d", o.path);
  }

  function rect(o) {
    this.setAttribute("x", o.x || 0);
    this.setAttribute("y", o.y || 0);
    this.setAttribute("width", o.width || 0);
    this.setAttribute("height", o.height || 0);
  }

  function rule(o) {
    var x1 = o.x || 0,
        y1 = o.y || 0;
    this.setAttribute("x1", x1);
    this.setAttribute("y1", y1);
    this.setAttribute("x2", o.x2 != null ? o.x2 : x1);
    this.setAttribute("y2", o.y2 != null ? o.y2 : y1);
  }
  
  function symbol(o) {
    var x = o.x || 0,
        y = o.y || 0;
    this.setAttribute("transform", "translate("+x+","+y+")");
    this.setAttribute("d", symbol_path(o));
  }
  
  function image(o) {
    var w = o.width || (o.image && o.image.width) || 0,
        h = o.height || (o.image && o.image.height) || 0,
        x = o.x - (o.align === "center"
          ? w/2 : (o.align === "right" ? w : 0)),
        y = o.y - (o.baseline === "middle"
          ? h/2 : (o.baseline === "bottom" ? h : 0)),
        url = vg.data.load.sanitizeUrl(o.url);
    if (url) {
      this.setAttributeNS("http://www.w3.org/1999/xlink", "href", url);
    }
    this.setAttribute("x", x);
    this.setAttribute("y", y);
    this.setAttribute("width", w);
    this.setAttribute("height", h);
  }
    
  function fontString(o) {
    var f = (o.fontStyle ? o.fontStyle + " " : "")
      + (o.fontVariant ? o.fontVariant + " " : "")
      + (o.fontWeight ? o.fontWeight + " " : "")
      + (o.fontSize != null ? o.fontSize : vg.config.render.fontSize) + "px "
      + (o.font || vg.config.render.font);
    return f;
  }
  
  function text(o) {
    var x = o.x || 0,
        y = o.y || 0,
        dx = o.dx || 0,
        dy = o.dy || 0,
        a = o.angle || 0,
        r = o.radius || 0,
        align = textAlign[o.align || "left"],
        base = o.baseline==="top" ? ".9em"
             : o.baseline==="middle" ? ".35em" : 0;

    if (r) {
      var t = (o.theta || 0) - Math.PI/2;
      x += r * Math.cos(t);
      y += r * Math.sin(t);
    }

    this.setAttribute("x", x + dx);
    this.setAttribute("y", y + dy);
    this.setAttribute("text-anchor", align);
    
    if (a) this.setAttribute("transform", "rotate("+a+" "+x+","+y+")");
    else this.removeAttribute("transform");
    
    if (base) this.setAttribute("dy", base);
    else this.removeAttribute("dy");
    
    this.textContent = o.text;
    this.style.setProperty("font", fontString(o), null);
  }
  
  function group(o) {
    var x = o.x || 0,
        y = o.y || 0;
    this.setAttribute("transform", "translate("+x+","+y+")");

    if (o.clip) {
      var c = {width: o.width || 0, height: o.height || 0},
          id = o.clip_id || (o.clip_id = "clip" + clip_id++);
      vg.svg._cur._defs.clipping[id] = c;
      this.setAttribute("clip-path", "url(#"+id+")");
    }
  }

  function group_bg(o) {
    var w = o.width || 0,
        h = o.height || 0;
    this.setAttribute("width", w);
    this.setAttribute("height", h);
  }

  function cssClass(def) {
    var cls = "type-" + def.type;
    if (def.name) cls += " " + def.name;
    return cls;
  }

  function draw(tag, attr, nest) {
    return function(g, scene, index) {
      drawMark(g, scene, index, tag, attr, nest);
    };
  }
  
  function drawMark(g, scene, index, tag, attr, nest) {
    var data = nest ? [scene.items] : scene.items,
        evts = scene.interactive===false ? "none" : null,
        grps = g.node().childNodes,
        notG = (tag !== "g"),
        p = (p = grps[index+1]) // +1 to skip group background rect
          ? d3.select(p)
          : g.append("g")
             .attr("id", "g"+(++mark_id))
             .attr("class", cssClass(scene.def));

    var id = p.attr("id"),
        s = "#" + id + " > " + tag,
        m = p.selectAll(s).data(data),
        e = m.enter().append(tag);

    if (notG) {
      p.style("pointer-events", evts);
      e.each(function(d) {
        if (d.mark) d._svg = this;
        else if (d.length) d[0]._svg = this;
      });
    } else {
      e.append("rect").attr("class","background").style("pointer-events",evts);
    }
    
    m.exit().remove();
    m.each(attr);
    if (notG) m.each(style);
    else p.selectAll(s+" > rect.background").each(group_bg).each(style);
    
    return p;
  }

  function drawGroup(g, scene, index) {
    var p = drawMark(g, scene, index, "g", group),
        c = p.node().childNodes, n = c.length, i, j, m;
    
    for (i=0; i<n; ++i) {
      var items = c[i].__data__.items,
          legends = c[i].__data__.legendItems || [],
          axes = c[i].__data__.axisItems || [],
          sel = d3.select(c[i]),
          idx = 0;

      for (j=0, m=axes.length; j<m; ++j) {
        if (axes[j].def.layer === "back") {
          drawGroup.call(this, sel, axes[j], idx++);
        }
      }
      for (j=0, m=items.length; j<m; ++j) {
        this.draw(sel, items[j], idx++);
      }
      for (j=0, m=axes.length; j<m; ++j) {
        if (axes[j].def.layer !== "back") {
          drawGroup.call(this, sel, axes[j], idx++);
        }
      }
      for (j=0, m=legends.length; j<m; ++j) {
        drawGroup.call(this, sel, legends[j], idx++);
      }
    }
  }

  return {
    update: {
      group:   rect,
      area:    area,
      line:    line,
      arc:     arc,
      path:    path,
      symbol:  symbol,
      rect:    rect,
      rule:    rule,
      text:    text,
      image:   image
    },
    nested: {
      "area": true,
      "line": true
    },
    style: style,
    draw: {
      group:   drawGroup,
      area:    draw("path", area, true),
      line:    draw("path", line, true),
      arc:     draw("path", arc),
      path:    draw("path", path),
      symbol:  draw("path", symbol),
      rect:    draw("rect", rect),
      rule:    draw("line", rule),
      text:    draw("text", text),
      image:   draw("image", image),
      draw:    draw // expose for extensibility
    }
  };
  
})();
vg.svg.Renderer = (function() {
  var renderer = function() {
    this._svg = null;
    this._ctx = null;
    this._el = null;
    this._defs = {
      gradient: {},
      clipping: {}
    };
  };
  
  var prototype = renderer.prototype;
  
  prototype.initialize = function(el, width, height, pad) {
    this._el = el;

    // remove any existing svg element
    d3.select(el).select("svg.marks").remove();

    // create svg element and initialize attributes
    this._svg = d3.select(el)
      .append("svg")
      .attr("class", "marks");
    
    // set the svg root group
    this._ctx = this._svg.append("g");
    
    return this.resize(width, height, pad);
  };
  
  prototype.resize = function(width, height, pad) {
    this._width = width;
    this._height = height;
    this._padding = pad;
    
    this._svg
      .attr("width", width + pad.left + pad.right)
      .attr("height", height + pad.top + pad.bottom);
      
    this._ctx
      .attr("transform", "translate("+pad.left+","+pad.top+")");

    return this;
  };
  
  prototype.context = function() {
    return this._ctx;
  };
  
  prototype.element = function() {
    return this._el;
  };

  prototype.updateDefs = function() {
    var svg = this._svg,
        all = this._defs,
        dgrad = vg.keys(all.gradient),
        dclip = vg.keys(all.clipping),
        defs = svg.select("defs"), grad, clip;
  
    // get or create svg defs block
    if (dgrad.length===0 && dclip.length==0) { defs.remove(); return; }
    if (defs.empty()) defs = svg.insert("defs", ":first-child");
    
    grad = defs.selectAll("linearGradient").data(dgrad, vg.identity);
    grad.enter().append("linearGradient").attr("id", vg.identity);
    grad.exit().remove();
    grad.each(function(id) {
      var def = all.gradient[id],
          grd = d3.select(this);
  
      // set gradient coordinates
      grd.attr({x1: def.x1, x2: def.x2, y1: def.y1, y2: def.y2});
  
      // set gradient stops
      stop = grd.selectAll("stop").data(def.stops);
      stop.enter().append("stop");
      stop.exit().remove();
      stop.attr("offset", function(d) { return d.offset; })
          .attr("stop-color", function(d) { return d.color; });
    });
    
    clip = defs.selectAll("clipPath").data(dclip, vg.identity);
    clip.enter().append("clipPath").attr("id", vg.identity);
    clip.exit().remove();
    clip.each(function(id) {
      var def = all.clipping[id],
          cr = d3.select(this).selectAll("rect").data([1]);
      cr.enter().append("rect");
      cr.attr("x", 0)
        .attr("y", 0)
        .attr("width", def.width)
        .attr("height", def.height);
    });
  };
  
  prototype.render = function(scene, items) {
    vg.svg._cur = this;

    if (items) {
      this.renderItems(vg.array(items));
    } else {
      this.draw(this._ctx, scene, -1);
    }
    this.updateDefs();

   delete vg.svg._cur;
  };
  
  prototype.renderItems = function(items) {
    var item, node, type, nest, i, n,
        marks = vg.svg.marks;

    for (i=0, n=items.length; i<n; ++i) {
      item = items[i];
      node = item._svg;
      type = item.mark.marktype;

      item = marks.nested[type] ? item.mark.items : item;
      marks.update[type].call(node, item);
      marks.style.call(node, item);
    }
  }
  
  prototype.draw = function(ctx, scene, index) {
    var marktype = scene.marktype,
        renderer = vg.svg.marks.draw[marktype];
    renderer.call(this, ctx, scene, index);
  };
  
  return renderer;
})();vg.svg.Handler = (function() {
  var handler = function(el, model) {
    this._active = null;
    this._handlers = {};
    if (el) this.initialize(el);
    if (model) this.model(model);
  };
  
  function svgHandler(handler) {
    var that = this;
    return function(evt) {
      var target = evt.target,
          item = target.__data__;
      if (item) {
        item = item.mark ? item : item[0];
        handler.call(that._obj, evt, item);
      }
    };
  }
  
  function eventName(name) {
    var i = name.indexOf(".");
    return i < 0 ? name : name.slice(0,i);
  }
  
  var prototype = handler.prototype;

  prototype.initialize = function(el, pad, obj) {
    this._el = d3.select(el).node();
    this._svg = d3.select(el).select("svg.marks").node();
    this._padding = pad;
    this._obj = obj || null;
    return this;
  };
  
  prototype.padding = function(pad) {
    this._padding = pad;
    return this;
  };
  
  prototype.model = function(model) {
    if (!arguments.length) return this._model;
    this._model = model;
    return this;
  };
  
  prototype.handlers = function() {
    var h = this._handlers;
    return vg.keys(h).reduce(function(a, k) {
      return h[k].reduce(function(a, x) { return (a.push(x), a); }, a);
    }, []);
  };

  // add an event handler
  prototype.on = function(type, handler) {
    var name = eventName(type),
        h = this._handlers,
        dom = d3.select(this._svg).node();
        
    var x = {
      type: type,
      handler: handler,
      svg: svgHandler.call(this, handler)
    };
    h = h[name] || (h[name] = []);
    h.push(x);

    dom.addEventListener(name, x.svg);
    return this;
  };

  // remove an event handler
  prototype.off = function(type, handler) {
    var name = eventName(type),
        h = this._handlers[name],
        dom = d3.select(this._svg).node();
    if (!h) return;
    for (var i=h.length; --i>=0;) {
      if (h[i].type !== type) continue;
      if (!handler || h[i].handler === handler) {
        dom.removeEventListener(name, h[i].svg);
        h.splice(i, 1);
      }
    }
    return this;
  };

  return handler;
})();vg.data = {};

vg.data.ingestAll = function(data) {
  return vg.isTree(data)
    ? vg_make_tree(vg.data.ingestTree(data[0], data.children))
    : data.map(vg.data.ingest);
};

vg.data.ingest = function(datum, index) {
  return {
    data: datum,
    index: index
  };
};

vg.data.ingestTree = function(node, children, index) {
  var d = vg.data.ingest(node, index || 0),
      c = node[children], n, i;
  if (c && (n = c.length)) {
    d.values = Array(n);
    for (i=0; i<n; ++i) {
      d.values[i] = vg.data.ingestTree(c[i], children, i);
    }
  }
  return d;
};

function vg_make_tree(d) {
  d.__vgtree__ = true;
  d.nodes = function() { return vg_tree_nodes(this, []); };
  return d;
}

function vg_tree_nodes(root, nodes) {
  var c = root.values,
      n = c ? c.length : 0, i;
  nodes.push(root);
  for (i=0; i<n; ++i) { vg_tree_nodes(c[i], nodes); }
  return nodes;
}

function vg_data_duplicate(d) {
  var x=d, i, n;
  if (vg.isArray(d)) {
    x = [];
    for (i=0, n=d.length; i<n; ++i) {
      x.push(vg_data_duplicate(d[i]));
    }
  } else if (vg.isObject(d)) {
    x = {};
    for (i in d) {
      x[i] = vg_data_duplicate(d[i]);
    }
  }
  return x;
}

vg.data.mapper = function(func) {
  return function(data) {
    data.forEach(func);
    return data;
  }
};

vg.data.size = function(size, group) {
  size = vg.isArray(size) ? size : [0, size];
  size = size.map(function(d) {
    return (typeof d === 'string') ? group[d] : d;
  });
  return size;
};vg.data.load = (function() {

  // Matches absolute URLs with optional protocol
  //   https://...    file://...    //...
  var protocolRE = /^([A-Za-z]+:)?\/\//;

  // Special treatment in node.js for the file: protocol
  var fileProtocol = 'file://';


  // Validate and cleanup URL to ensure that it is allowed to be accessed
  // Returns cleaned up URL, or false if access is not allowed
  function sanitizeUrl(url) {
    // In case this is a relative url (has no host), prepend config.baseURL
    if (vg.config.baseURL && !protocolRE.test(url)) {
      if (!vg.startsWith(url, '/') && vg.config.baseURL[vg.config.baseURL.length-1] !== '/') {
        url = '/' + url; // Ensure that there is a slash between the baseURL (e.g. hostname) and url
      }
      url = vg.config.baseURL + url;
    }
    // relative protocol, starts with '//'
    if (vg.config.isNode && vg.startsWith(url, '//')) {
      url = vg.config.defaultProtocol + url;
    }
    // If vg.config.domainWhiteList is set, only allows url, whose hostname
    // * Is the same as the origin (window.location.hostname)
    // * Equals one of the values in the whitelist
    // * Is a proper subdomain of one of the values in the whitelist
    if (vg.config.domainWhiteList) {
      var domain, origin;
      if (vg.config.isNode) {
        // relative protocol is broken: https://github.com/defunctzombie/node-url/issues/5
        var parts = require('url').parse(url);
        // In safe mode, make sure url begins with http:// or https://
        if (vg.config.safeMode && parts.protocol !== 'http:' && parts.protocol !== 'https:') {
          return false;
        }
        domain = parts.hostname;
        origin = null;
      } else {
        var a = document.createElement('a');
        a.href = url;
        domain = a.hostname.toLowerCase();
        origin = window.location.hostname;
      }

      if (origin !== domain &&
        !vg.config.domainWhiteList.some(function (d) {
          var ind = domain.length - d.length;
          return d === domain ||
            (ind > 1 && domain[ind - 1] === '.' && domain.lastIndexOf(d) === ind);
      })) {
        vg.error('URL is not whitelisted: ' + url);
        url = false;
      }
    }
    return url;
  }

  function load(uri, callback) {
    var url = vg.data.load.sanitizeUrl(uri); // allow sanitizer override
    if (!url) {
      callback('bad URL', null);
    } else if (!vg.config.isNode) {
      // in browser, use xhr
      xhr(url, callback);
    } else if (vg.startsWith(url, fileProtocol)) {
      // in node.js, if url starts with 'file://', strip it and load from file
      file(url.slice(fileProtocol.length), callback);
    } else {
      // for regular URLs in node.js
      http(url, callback);
    }
  }

  function xhr(url, callback) {
    vg.log('LOAD: ' + url);
    d3.xhr(url, function(err, resp) {
      if (resp) resp = resp.responseText;
      callback(err, resp);
    });
  }

  function file(file, callback) {
    vg.log('LOAD FILE: ' + file);
    require('fs').readFile(file, callback);
  }

  function http(url, callback) {
    vg.log('LOAD HTTP: ' + url);
    var req = require('request')(url, function(error, response, body) {
      if (!error && response.statusCode === 200) {
        callback(null, body);
      } else {
        callback(error, null);
      }
    });
  }

  load.sanitizeUrl = sanitizeUrl;
  return load;
})();
vg.data.read = (function() {
  var formats = {},
      parsers = {
        "number": vg.number,
        "boolean": vg.boolean,
        "date": Date.parse
      };

  function read(data, format) {
    var type = (format && format.type) || "json";
    data = formats[type](data, format);
    if (format && format.parse) parseValues(data, format.parse);
    return data;
  }

  formats.json = function(data, format) {
    var d = vg.isObject(data) ? data : JSON.parse(data);
    if (format && format.property) {
      d = vg.accessor(format.property)(d);
    }
    return d;
  };

  formats.csv = function(data, format) {
    var d = d3.csv.parse(data);
    return d;
  };

  formats.tsv = function(data, format) {
    var d = d3.tsv.parse(data);
    return d;
  };
  
  formats.topojson = function(data, format) {
    if (topojson == null) {
      vg.error("TopoJSON library not loaded.");
      return [];
    }    
    var t = vg.isObject(data) ? data : JSON.parse(data),
        obj = [];

    if (format && format.feature) {
      obj = (obj = t.objects[format.feature])
        ? topojson.feature(t, obj).features
        : (vg.error("Invalid TopoJSON object: "+format.feature), []);
    } else if (format && format.mesh) {
      obj = (obj = t.objects[format.mesh])
        ? [topojson.mesh(t, t.objects[format.mesh])]
        : (vg.error("Invalid TopoJSON object: " + format.mesh), []);
    }
    else { vg.error("Missing TopoJSON feature or mesh parameter."); }

    return obj;
  };
  
  formats.treejson = function(data, format) {
    data = vg.isObject(data) ? data : JSON.parse(data);
    return vg.tree(data, format.children);
  };
  
  function parseValues(data, types) {
    var cols = vg.keys(types),
        p = cols.map(function(col) { return parsers[types[col]]; }),
        tree = vg.isTree(data);
    vg_parseArray(tree ? [data] : data, cols, p, tree);
  }
  
  function vg_parseArray(data, cols, p, tree) {
    var d, i, j, len, clen;
    for (i=0, len=data.length; i<len; ++i) {
      d = data[i];
      for (j=0, clen=cols.length; j<clen; ++j) {
        d[cols[j]] = p[j](d[cols[j]]);
      }
      if (tree && d.values) parseValues(d, cols, p, true);
    }
  }

  read.formats = formats;
  read.parse = parseValues;
  return read;
})();vg.data.aggregate = (function() {

  var SUM = 1,
      AVG = 2,
      DEV = 4,
      MIN = 8,
      MAX = 16,
      VAL = 32;

  function Monoid(field) {
    this.field = field;
    this.ops = [];
    this.flags = 0;
    this.count = 0;
  }

  Monoid.prototype.clone = function() {
    var clone = new Monoid(this.field), k, v;
    for (k in this) {
      v = this[k];
      clone[k] = vg.isArray(v) ? v.slice() : v;
    }
    return clone;
  };

  Monoid.prototype.init = function(op) {
    if (op === 'sum') {
      this.flags |= SUM;
      this.sum = 0;
    }
    else if (op === 'avg') {
      this.flags |= AVG;
      this.avg = 0;
    }
    else if (op === 'var' || op === 'std') {
      this.flags |= DEV | AVG;
      this.avg = 0;
      this.dev = 0;
    }
    else if (op === 'min') {
      this.flags |= MIN;
      this.min = +Infinity;
    }
    else if (op === 'max') {
      this.flags |= MAX;
      this.max = -Infinity;
    }
    else if (op === 'median') {
      this.flags |= VAL;
      this.vals = [];
    }
    this.ops.push(op);
  };

  Monoid.prototype.update = function(v) {
    var m = this, f = m.flags, d;
    m.count += 1;
    if (f & SUM) { m.sum += v; }
    if (f & AVG) { d = (v - m.avg); m.avg += d / m.count; }
    if (f & DEV) { m.dev += d * (v - m.avg); }
    if (f & MIN) { m.min = v < m.min ? v : m.min; }
    if (f & MAX) { m.max = v > m.max ? v : m.max; }
    if (f & VAL) { m.vals.push(v); }
  };

  Monoid.prototype.value = function(op) {
    switch (op) {
      case 'sum': return this.sum;
      case 'avg': return this.avg;
      case 'var': return this.dev / (this.count - 1);
      case 'std': return Math.sqrt(this.dev / (this.count - 1));
      case 'min': return this.min;
      case 'max': return this.max;
      case 'median':
        var v = this.vals, n = v.length, hn = ~~(n/2);
        return n ? (n % 2 ? v[hn] : 0.5 * (v[hn-1] + v[hn])) : 0;
    }
  };

  Monoid.prototype.done = function(o) {
    if (this.vals) this.vals.sort(vg.numcmp);
    var ops = this.ops;
    for (var i=0; i<ops.length; ++i) {
      o[ops[i] + "_" + this.field] = this.value(ops[i]);
    }
    return o;
  };

  return function() {
    var groupby = [],
  	    cells = {},
  	    monoids, gaccess, faccess;

    function cell(x) {
      var k = gaccess.reduce(function(v,f) {
        return (v.push(f(x)), v);
      }, []).join("|");
      return cells[k] || (cells[k] = new_cell(x));
    }
    
    function new_cell(x) {
      var c = monoids.map(function(m) { return m.clone(); });
      c.data = {};
      for (i=0; i<groupby.length; ++i) {
        c.data[groupby[i]] = gaccess[i](x);
      }
      return c;
    }

    function aggregate(input) {
      var k, i, j, x, c;

      // compute aggregates
      for (i=0; i<input.length; ++i) {
        x = input[i];
        c = cell(x);
        for (j=0; j<c.length; ++j) {
          c[j].update(faccess[j](x));
  			}
      }

      // collect output tuples
      var output = [], index = 0;
      for (k in cells) {
        c = cells[k];
        for (i=0; i<c.length; ++i) {
          c[i].done(c.data);
  			}
        output.push({index: index++, data: c.data});
      }

      cells = {}; // clear internal state
      return output;
    }

    aggregate.fields = function(f) {
      var map = {};
      faccess = [];
      monoids = vg.array(f).reduce(function(m, x) {
        var xf = x.field, f;
        if (!map[xf]) {
          faccess.push(vg.accessor(xf));
          f = xf.indexOf("data.") === 0 ? xf.slice(5) : xf;
          m.push(map[xf] = new Monoid(f));
        }
        map[xf].init(x.op);
        return m;
      }, []);
      return aggregate;
    };

    aggregate.groupby = function(f) {
      groupby = vg.array(f);
      gaccess = groupby.map(function(x,i) {
        if (x.indexOf("data.") === 0) {
          groupby[i] = x.slice(5);
        }
        return vg.accessor(x);
      });
      return aggregate;
    };

    return aggregate;
  };

})();vg.data.array = function() {
  var fields = [];
   
  function array(data) {
    return data.map(function(d) {      
      var list = [];
      for (var i=0, len=fields.length; i<len; ++i) {
        list.push(fields[i](d));
      }
      return list;
    });
  }
  
  array.fields = function(fieldList) {
    fields = vg.array(fieldList).map(vg.accessor);
    return array;
  };
  
  return array;
};vg.data.bin = function() {

  var field,
      accessor,
      setter,
      min = undefined,
      max = undefined,
      step = undefined,
      maxbins = 20,
      output = "bin";

  function bin(input) {
    var opt = {
      min: min != null ? min : +Infinity,
      max: max != null ? max : -Infinity,
      step: step != null ? step : null,
      maxbins: maxbins
    };
    if (min == null || max == null) {
      input.forEach(function(d) {
        var v = accessor(d);
        if (min == null && v > opt.max) opt.max = v;
        if (max == null && v < opt.min) opt.min = v;
      });
    }
    var b = vg.bins(opt);
    input.forEach(function(d) {
      var v = accessor(d);
      setter(d, b.start + b.step * ~~((v - b.start) / b.step));
    });
    return input;
  }

  bin.min = function(x) {
    min = x;
    return bin;
  };

  bin.max = function(x) {
    max = x;
    return bin;
  };

  bin.step = function(x) {
    step = x;
    return bin;
  };

  bin.maxbins = function(x) {
    maxbins = x;
    return bin;
  };

  bin.field = function(f) {
    field = f;
    accessor = vg.accessor(f);
    return bin;
  };

  bin.output = function(f) {
    output = f;
    setter = vg.mutator(f);
    return bin;
  };

  return bin;
};vg.data.copy = function() {
  var from = vg.accessor("data"),
      fields = [],
      as = null;
  
  var copy = vg.data.mapper(function(d) {
    var src = from(d), i, len,
        source = fields,
        target = as || fields;
    for (i=0, len=fields.length; i<len; ++i) {
      d[target[i]] = src[fields[i]];
    }
    return d;
  });

  copy.from = function(field) {
    from = vg.accessor(field);
    return copy;
  };
  
  copy.fields = function(fieldList) {
    fields = vg.array(fieldList);
    return copy;
  };
  
  copy.as = function(fieldList) {
    as = vg.array(fieldList);
    return copy;
  };

  return copy;
};vg.data.cross = function() {
  var other = null,
      nodiag = false,
      output = {left:"a", right:"b"};

  function cross(data) {
    var result = [],
        data2 = other || data,
        o, i, j, n = data.length;

    for (i=0; i<n; ++i) {
      for (j=0; j<n; ++j) {
        if (nodiag && i===j) continue;
        o = {};
        o[output.left] = data[i];
        o[output.right] = data2[j];
        result.push(o);
      }
    }
    return result;
  }

  cross["with"] = function(d) {
    other = d;
    return cross;
  };
  
  cross.diagonal = function(x) {
    nodiag = !x;
    return cross;
  };

  cross.output = function(map) {
    vg.keys(output).forEach(function(k) {
      if (map[k] !== undefined) { output[k] = map[k]; }
    });
    return cross;
  };

  return cross;
};
vg.data.facet = function() {

  var keys = [],
      sort = null;

  function facet(data) {
    var result = {
          key: "",
          keys: [],
          values: []
        },
        map = {},
        vals = result.values,
        obj, klist, kstr, len, i, j, k, kv, cmp;

    if (keys.length === 0) {
      // if no keys, skip collation step
      vals.push(obj = {
        key: "", keys: [], index: 0,
        values: sort ? data.slice() : data
      });
      if (sort) sort(obj.values);
      return result;
    }

    for (i=0, len=data.length; i<len; ++i) {
      for (k=0, klist=[], kstr=""; k<keys.length; ++k) {
        kv = keys[k](data[i]);
        klist.push(kv);
        kstr += (k>0 ? "|" : "") + String(kv);
      }
      obj = map[kstr];
      if (obj === undefined) {
        vals.push(obj = map[kstr] = {
          key: kstr,
          keys: klist,
          index: vals.length,
          values: []
        });
      }
      obj.values.push(data[i]);
    }

    if (sort) {
      for (i=0, len=vals.length; i<len; ++i) {
        sort(vals[i].values);
      }
    }

    return result;
  }

  facet.keys = function(k) {
    keys = vg.array(k).map(vg.accessor);
    return facet;
  };

  facet.sort = function(s) {
    sort = vg.data.sort().by(s);
    return facet;
  };

  return facet;
};vg.data.filter = function() {

  var test = null;

  function filter(data) {
    return test ? data.filter(test) : data;
  }
  
  filter.test = function(func) {
    test = vg.isFunction(func) ? func : vg.parse.expr(func);
    return filter;
  };

  return filter;
};vg.data.flatten = function() {
    
  function flatten(data) {
    return flat(data, []);
  }
  
  function flat(data, list) {
    if (data.values) {
      for (var i=0, n=data.values.length; i<n; ++i) {
        flat(data.values[i], list);
      }
    } else {
      list.push(data);
    }
    return list;
  }
  
  return flatten;
};vg.data.fold = function() {
  var fields = [],
      accessors = [],
      output = {
        key: "key",
        value: "value"
      };

  function fold(data) {
    var values = [],
        item, i, j, n, m = fields.length;

    for (i=0, n=data.length; i<n; ++i) {
      item = data[i];
      for (j=0; j<m; ++j) {
        var o = {
          index: values.length,
          data: item.data
        };
        o[output.key] = fields[j];
        o[output.value] = accessors[j](item);
        values.push(o);
      }
    }

    return values;
  }  

  fold.fields = function(f) {
    fields = vg.array(f);
    accessors = fields.map(vg.accessor);
    return fold;
  };

  fold.output = function(map) {
    vg.keys(output).forEach(function(k) {
      if (map[k] !== undefined) {
        output[k] = map[k];
      }
    });
    return fold;
  };

  return fold;
};vg.data.force = function() {
  var layout = d3.layout.force(),
      links = null,
      linkDistance = 20,
      linkStrength = 1,
      charge = -30,
      iterations = 500,
      size = ["width", "height"],
      params = [
        "friction",
        "theta",
        "gravity",
        "alpha"
      ];

  function force(data, db, group) {
    layout
      .size(vg.data.size(size, group))
      .nodes(data);

    if (links && db[links]) {
      layout.links(db[links]);
    }

    layout.start();
    for (var i=0; i<iterations; ++i) {
      layout.tick();
    }
    layout.stop();
  
    return data;
  }

  force.links = function(dataSetName) {
    links = dataSetName;
    return force;
  };

  force.size = function(sz) {
    size = sz;
    return force;
  };

  force.linkDistance = function(field) {
    linkDistance = typeof field === 'number'
      ? field
      : vg.accessor(field);
    layout.linkDistance(linkDistance);
    return force;
  };

  force.linkStrength = function(field) {
    linkStrength = typeof field === 'number'
      ? field
      : vg.accessor(field);
    layout.linkStrength(linkStrength);
    return force;
  };

  force.charge = function(field) {
    charge = typeof field === 'number'
      ? field
      : vg.accessor(field);
    layout.charge(charge);
    return force;
  };

  force.iterations = function(iter) {
    iterations = iter;
    return force;
  };

  params.forEach(function(name) {
    force[name] = function(x) {
      layout[name](x);
      return force;
    }
  });

  return force;
};

vg.data.force.dependencies = ["links"];vg.data.formula = (function() {
  return function() {
    var field = null,
        expr = vg.identity,
        setter;

    var formula = vg.data.mapper(function(d, i, list) {
      if (field) {
        setter(d, expr.call(null, d, i, list));
      }
      return d;
    });

    formula.field = function(name) {
      field = name;
      setter = vg.mutator(field);
      return formula;
    };

    formula.expr = function(func) {
      expr = vg.isFunction(func) ? func : vg.parse.expr(func);
      return formula;
    };

    return formula;
  };
})();vg.data.geo = (function() {
  var params = [
    "center",
    "scale",
    "translate",
    "rotate",
    "precision",
    "clipAngle"
  ];

  function geo() {
    var opt = {},
        projection = "mercator",
        func = d3.geo[projection](),
        lat = vg.identity,
        lon = vg.identity,
        output = {
          "x": "x",
          "y": "y"
        };
    
    var map = vg.data.mapper(function(d) {
      var ll = [lon(d), lat(d)],
          xy = func(ll);
      d[output.x] = xy[0];
      d[output.y] = xy[1];
      return d;
    });

    map.func = function() {
      return func;
    };
        
    map.projection = function(p) {
      if (projection !== p) {
        projection = p;
        func = d3.geo[projection]();
        for (var name in opt) {
          func[name](opt[name]);
        }
      }
      return map;
    };

    params.forEach(function(name) {
      map[name] = function(x) {
        opt[name] = x;
        func[name](x);
        return map;
      }
    });
    
    map.lon = function(field) {
      lon = vg.accessor(field);
      return map;
    };

    map.lat = function(field) {
      lat = vg.accessor(field);
      return map;
    };
    
    map.output = function(map) {
      vg.keys(output).forEach(function(k) {
        if (map[k] !== undefined) {
          output[k] = map[k];
        }
      });
      return map;
    };
    
    
    return map;
  };
  
  geo.params = params;
  return geo;
})();vg.data.geopath = function() {
  var geopath = d3.geo.path().projection(d3.geo.mercator()),
      projection = "mercator",
      geojson = vg.identity,
      opt = {},
      output = {"path": "path"};

  var map = vg.data.mapper(function(d) {
    d[output.path] = geopath(geojson(d));
    return d;
  });
  
  map.projection = function(proj) {
    if (projection !== proj) {
      projection = proj;
      var p = d3.geo[projection]();
      for (var name in opt) {
        p[name](opt[name]);
      }
      geopath.projection(p);
    }
    return map;
  };
  
  vg.data.geo.params.forEach(function(name) {
    map[name] = function(x) {
      opt[name] = x;
      (geopath.projection())[name](x);
      return map;
    }
  });
   
  map.value = function(field) {
    geojson = vg.accessor(field);
    return map;
  };

  map.output = function(map) {
    vg.keys(output).forEach(function(k) {
      if (map[k] !== undefined) {
        output[k] = map[k];
      }
    });
    return map;
  };

  return map;
};vg.data.link = function() {
  var shape = "line",
      source = vg.accessor("source"),
      target = vg.accessor("target"),
      tension = 0.2,
      output = {"path": "path"};
  
  function line(d) {
    var s = source(d),
        t = target(d);
    return "M" + s.x + "," + s.y 
         + "L" + t.x + "," + t.y;
  }

  function curve(d) {
    var s = source(d),
        t = target(d),
        dx = t.x - s.x,
        dy = t.y - s.y,
        ix = tension * (dx + dy),
        iy = tension * (dy - dx);
    return "M" + s.x + "," + s.y
         + "C" + (s.x+ix) + "," + (s.y+iy)
         + " " + (t.x+iy) + "," + (t.y-ix)
         + " " + t.x + "," + t.y;
  }
  
  function diagonalX(d) {
    var s = source(d),
        t = target(d),
        m = (s.x + t.x) / 2;
    return "M" + s.x + "," + s.y
         + "C" + m   + "," + s.y
         + " " + m   + "," + t.y
         + " " + t.x + "," + t.y;
  }

  function diagonalY(d) {
    var s = source(d),
        t = target(d),
        m = (s.y + t.y) / 2;
    return "M" + s.x + "," + s.y
         + "C" + s.x + "," + m
         + " " + t.x + "," + m
         + " " + t.x + "," + t.y;
  }

  var shapes = {
    line:      line,
    curve:     curve,
    diagonal:  diagonalX,
    diagonalX: diagonalX,
    diagonalY: diagonalY
  };
  
  function link(data) {
    var path = shapes[shape];
        
    data.forEach(function(d) {
      d[output.path] = path(d);
    });
    
    return data;
  }

  link.shape = function(val) {
    shape = val;
    return link;
  };

  link.tension = function(val) {
    tension = val;
    return link;
  };
  
  link.source = function(field) {
    source = vg.accessor(field);
    return link;
  };
  
  link.target = function(field) {
    target = vg.accessor(field);
    return link;
  };
  
  link.output = function(map) {
    vg.keys(output).forEach(function(k) {
      if (map[k] !== undefined) {
        output[k] = map[k];
      }
    });
    return link;
  };
  
  return link;
};vg.data.pie = function() {
  var one = function() { return 1; },
      value = one,
      start = 0,
      end = 2 * Math.PI,
      sort = false,
      output = {
        "startAngle": "startAngle",
        "endAngle": "endAngle",
        "midAngle": "midAngle"
      };

  function pie(data) {
    var values = data.map(function(d, i) { return +value(d); }),
        a = start,
        k = (end - start) / d3.sum(values),
        index = d3.range(data.length);
    
    if (sort) {
      index.sort(function(a, b) {
        return values[a] - values[b];
      });
    }
    
    index.forEach(function(i) {
      var d;
      data[i].value = (d = values[i]);
      data[i][output.startAngle] = a;
      data[i][output.midAngle] = (a + 0.5 * d * k);
      data[i][output.endAngle] = (a += d * k);
    });
    
    return data;
  }

  pie.sort = function(b) {
    sort = b;
    return pie;
  };
       
  pie.value = function(field) {
    value = field ? vg.accessor(field) : one;
    return pie;
  };
  
  pie.startAngle = function(startAngle) {
    start = Math.PI * startAngle / 180;
    return pie;
  };
  
  pie.endAngle = function(endAngle) {
    end = Math.PI * endAngle / 180;
    return pie;
  };

  pie.output = function(map) {
    vg.keys(output).forEach(function(k) {
      if (map[k] !== undefined) {
        output[k] = map[k];
      }
    });
    return pie;
  };

  return pie;
};vg.data.slice = function() {
  var by = null,
      field = vg.accessor("data");

  function slice(data) {
    data = vg.values(data);
    
    if (by === "min") {
      data = [data[vg.minIndex(data, field)]];
    } else if (by === "max") {
      data = [data[vg.maxIndex(data, field)]];
    } else if (by === "median") {
      var list = data.slice().sort(function(a,b) {
        a = field(a); b = field(b);
        return a < b ? -1 : a > b ? 1 : 0;
      });
      data = [data[~~(list.length/2)]];
    } else {
      var idx = vg.array(by);
      data = data.slice(idx[0], idx[1]);
    }
    return data;
  }
  
  slice.by = function(x) {
    by = x;
    return slice;
  };
  
  slice.field = function(f) {
    field = vg.accessor(f);
    return slice;
  };

  return slice;
};vg.data.sort = function() {
  var by = null;

  function sort(data) {
    data = (vg.isArray(data) ? data : data.values || []);
    data.sort(by);
    for (var i=0, n=data.length; i<n; ++i) data[i].index = i; // re-index
    return data;
  }
  
  sort.by = function(s) {
    by = vg.comparator(s);
    return sort;
  };

  return sort;
};vg.data.stack = function() {
  var layout = d3.layout.stack(),
      point = vg.accessor("index"),
      height = vg.accessor("data"),
      params = ["offset", "order"],
      output = {
        "y0": "y2",
        "y1": "y",
        "cy": "cy"
      };

  function stack(data) {
    var out_y0 = output["y0"],
        out_y1 = output["y1"],
        out_cy = output["cy"];
    
    var series = stacks(data);
    if (series.length === 0) return data;
    
    layout.out(function(d, y0, y) {
      if (d.datum) {
        d.datum[out_y0] = y0;
        d.datum[out_y1] = y + y0;
        d.datum[out_cy] = y0 + y/2;
      }
    })(series);
    
    return data;
  }
  
  function stacks(data) {
    var values = vg.values(data),
        points = [], series = [],
        a, i, n, j, m, k, p, v, x;

    // exit early if no data
    if (values.length === 0) return series;

    // collect and sort data points
    for (i=0, n=values.length; i<n; ++i) {
      a = vg.values(values[i]);
      for (j=0, m=a.length; j<m; ++j) {
        points.push({x:point(a[j]), y:height(a[j]), z:i, datum:a[j]});
      }
      series.push([]);
    }
    points.sort(function(a,b) {
      return a.x<b.x ? -1 : a.x>b.x ? 1 : (a.z<b.z ? -1 : a.z>b.z ? 1 : 0);
    });

    // emit data series for stack layout
    for (x=points[0].x, i=0, j=0, k=0, n=points.length; k<n; ++k) {
      p = points[k];    
      if (p.x !== x) {
        while (i < series.length) series[i++].push({x:j, y:0});
        x = p.x; i = 0; j += 1;
      }
      while (p.z > i) series[i++].push({x:j, y:0});
      p.x = j;
      series[i++].push(p);
    }
    while (i < series.length) series[i++].push({x:j, y:0});

    return series;
  }
       
  stack.point = function(field) {
    point = vg.accessor(field);
    return stack;
  };
  
  stack.height = function(field) {
    height = vg.accessor(field);
    return stack;
  };

  params.forEach(function(name) {
    stack[name] = function(x) {
      layout[name](x);
      return stack;
    }
  });

  stack.output = function(map) {
    d3.keys(output).forEach(function(k) {
      if (map[k] !== undefined) {
        output[k] = map[k];
      }
    });
    return stack;
  };

  return stack;
};vg.data.stats = function() {
  var value = vg.accessor("data"),
      assign = false,
      median = false,
      output = {
        "count":    "count",
        "min":      "min",
        "max":      "max",
        "sum":      "sum",
        "mean":     "mean",
        "variance": "variance",
        "stdev":    "stdev",
        "median":   "median"
      };

  function reduce(data) {
    var min = +Infinity,
        max = -Infinity,
        sum = 0,
        mean = 0,
        M2 = 0,
        i, len, v, delta;

    var list = (vg.isArray(data) ? data : data.values || []).map(value);

    // compute aggregates
    for (i=0, len=list.length; i<len; ++i) {
      v = list[i];
      if (v < min) min = v;
      if (v > max) max = v;
      sum += v;
      delta = v - mean;
      mean = mean + delta / (i+1);
      M2 = M2 + delta * (v - mean);
    }
    M2 = M2 / (len - 1);

    var o = vg.isArray(data) ? {} : data;
    if (median) {
      list.sort(vg.numcmp);
      i = list.length >> 1;
      o[output.median] = list.length % 2
        ? list[i]
        : (list[i-1] + list[i])/2;
    }
    o[output.count] = len;
    o[output.min] = min;
    o[output.max] = max;
    o[output.sum] = sum;
    o[output.mean] = mean;
    o[output.variance] = M2;
    o[output.stdev] = Math.sqrt(M2);

    if (assign) {
      list = (vg.isArray(data) ? data : data.values);
      v = {};
      v[output.count] = len;
      v[output.min] = min;
      v[output.max] = max;
      v[output.sum] = sum;
      v[output.mean] = mean;
      v[output.variance] = M2;
      v[output.stdev] = Math.sqrt(M2);
      if (median) v[output.median] = o[output.median];
      for (i=0, len=list.length; i<len; ++i) {
        list[i].stats = v;
      }
      if (vg.isArray(data)) o = list;
    }

    return o;
  }

  function stats(data) {
    if (vg.isArray(data)) {
      return reduce(data);
    } else {
      return (data.values || []).map(reduce);
    }
  }

  stats.median = function(bool) {
    median = bool || false;
    return stats;
  };

  stats.value = function(field) {
    value = vg.accessor(field);
    return stats;
  };

  stats.assign = function(b) {
    assign = b;
    return stats;
  };

  stats.output = function(map) {
    vg.keys(output).forEach(function(k) {
      if (map[k] !== undefined) {
        output[k] = map[k];
      }
    });
    return stats;
  };

  return stats;
};vg.data.treemap = function() {
  var layout = d3.layout.treemap()
                 .children(function(d) { return d.values; }),
      value = vg.accessor("data"),
      size = ["width", "height"],
      params = ["round", "sticky", "ratio", "padding"],
      output = {
        "x": "x",
        "y": "y",
        "dx": "width",
        "dy": "height"
      };

  function treemap(data, db, group) {
    data = layout
      .size(vg.data.size(size, group))
      .value(value)
      .nodes(vg.isTree(data) ? data : {values: data});
    
    var keys = vg.keys(output),
        len = keys.length;
    data.forEach(function(d) {
      var key, val;
      for (var i=0; i<len; ++i) {
        key = keys[i];
        if (key !== output[key]) {
          val = d[key];
          delete d[key];
          d[output[key]] = val;
        }
      }
    });
    
    return data;
  }

  treemap.size = function(sz) {
    size = sz;
    return treemap;
  };

  treemap.value = function(field) {
    value = vg.accessor(field);
    return treemap;
  };

  params.forEach(function(name) {
    treemap[name] = function(x) {
      layout[name](x);
      return treemap;
    }
  });

  treemap.output = function(map) {
    vg.keys(output).forEach(function(k) {
      if (map[k] !== undefined) {
        output[k] = map[k];
      }
    });
    return treemap;
  };

  return treemap;
};vg.data.truncate = function() {
  var value = vg.accessor("data"),
      as = "truncate",
      position = "right",
      ellipsis = "...",
      wordBreak = true,
      limit = 100,
      setter;

  var truncate = vg.data.mapper(function(d) {
    var text = vg.truncate(value(d), limit, position, wordBreak, ellipsis);
    setter(d, text);
    return d;
  });

  truncate.value = function(field) {
    value = vg.accessor(field);
    return truncate;
  };

  truncate.output = function(field) {
    as = field;
    setter = vg.mutator(field);
    return truncate;
  };

  truncate.limit = function(len) {
    limit = +len;
    return truncate;
  };

  truncate.position = function(pos) {
    position = pos;
    return truncate;
  };

  truncate.ellipsis = function(str) {
    ellipsis = str+"";
    return truncate;
  };

  truncate.wordbreak = function(b) {
    wordBreak = !!b;
    return truncate;
  };

  return truncate;
};vg.data.unique = function() {

  var field = null,
      as = "field";

  function unique(data) {
    return vg.unique(data, field)
      .map(function(x) {
        var o = {};
        o[as] = x;
        return o;
      });
  }
  
  unique.field = function(f) {
    field = vg.accessor(f);
    return unique;
  };
  
  unique.as = function(x) {
    as = x;
    return unique;
  };

  return unique;
};vg.data.window = function() {

  var size = 2,
      step = 1;
  
  function win(data) {
    data = vg.isArray(data) ? data : data.values || [];
    var runs = [], i, j, n=data.length-size, curr;
    for (i=0; i<=n; i+=step) {
      for (j=0, curr=[]; j<size; ++j) curr.push(data[i+j]);
      runs.push({key: i, values: curr});
    }
    return {values: runs};
  }
  
  win.size = function(n) {
    size = n;
    return win;
  };
  
  win.step = function(n) {
    step = n;
    return win;
  };

  return win;
};vg.data.wordcloud = function() {
  var layout = d3.layout.cloud().size([900, 500]),
      text = vg.accessor("data"),
      size = ["width", "height"],
      fontSize = function() { return 14; },
      rotate = function() { return 0; },
      params = ["font", "fontStyle", "fontWeight", "padding"];
  
  var output = {
    "x": "x",
    "y": "y",
    "size": "fontSize",
    "font": "font",
    "rotate": "angle"
  };
  
  function cloud(data, db, group) {
    function finish(tags, bounds) {
      var size = layout.size(),
          dx = size[0] / 2,
          dy = size[1] / 2,
          keys = vg.keys(output),
          key, d, i, n, k, m = keys.length;

      // sort data to match wordcloud order
      data.sort(function(a,b) {
        return fontSize(b) - fontSize(a);
      });

      for (i=0, n=tags.length; i<n; ++i) {
        d = data[i];
        for (k=0; k<m; ++k) {
          key = keys[k];
          d[output[key]] = tags[i][key];
          if (key === "x") d[output.x] += dx;
          if (key === "y") d[output.y] += dy;
        }
      }
    }
    
    layout
      .size(vg.data.size(size, group))
      .text(text)
      .fontSize(fontSize)
      .rotate(rotate)
      .words(data)
      .on("end", finish)
      .start();
    return data;
  }

  cloud.text = function(field) {
    text = vg.accessor(field);
    return cloud;
  };
  
  cloud.size = function(sz) {
    size = sz;
    return cloud;
  };
         
  cloud.fontSize = function(field) {
    fontSize = vg.accessor(field);
    return cloud;
  };
  
  cloud.rotate = function(x) {
    var v;
    if (vg.isObject(x) && !Array.isArray(x)) {
      if (x.random !== undefined) {
        v = (v = x.random) ? vg.array(v) : [0];
        rotate = function() {
          return v[~~(Math.random()*v.length-0.00001)];
        };
      } else if (x.alternate !== undefined) {
        v = (v = x.alternate) ? vg.array(v) : [0];
        rotate = function(d, i) {
          return v[i % v.length];
        };
      }
    } else {
      rotate = vg.accessor(field);
    }
    return cloud;
  };

  params.forEach(function(name) {
    cloud[name] = function(x) {
      layout[name](x);
      return cloud;
    }
  });

  cloud.output = function(map) {
    vg.keys(output).forEach(function(k) {
      if (map[k] !== undefined) {
        output[k] = map[k];
      }
    });
    return cloud;
  };
  
  return cloud;
};vg.data.zip = function() {
  var z = null,
      as = "zip",
      key = vg.accessor("data"),
      defaultValue = undefined,
      withKey = null;

  function zip(data, db) {
    var zdata = db[z], zlen = zdata.length, v, d, i, len, map;
    
    if (withKey) {
      map = {};
      zdata.forEach(function(s) { map[withKey(s)] = s; });
    }
    
    for (i=0, len=data.length; i<len; ++i) {
      d = data[i];
      d[as] = map
        ? ((v=map[key(d)]) != null ? v : defaultValue)
        : zdata[i % zlen];
    }
    
    return data;
  }

  zip["with"] = function(d) {
    z = d;
    return zip;
  };
  
  zip["default"] = function(d) {
    defaultValue = d;
    return zip;
  };

  zip.as = function(name) {
    as = name;
    return zip;
  };

  zip.key = function(k) {
    key = vg.accessor(k);
    return zip;
  };

  zip.withKey = function(k) {
    withKey = vg.accessor(k);
    return zip;
  };

  return zip;
};

vg.data.zip.dependencies = ["with"];vg.expression = {};

vg.expression.parse = function(input, opt) {
  console.log("PARSE", input);
  return vg_expression_parser.parse("("+input+")", opt);
};

vg.expression.code = function(opt) {
  return vg_expression_codegen(opt);
};var vg_expression_constants = {
  "NaN":     "NaN",
  "E":       "Math.E",
  "LN2":     "Math.LN2",
  "LN10":    "Math.LN10",
  "LOG2E":   "Math.LOG2E",
  "LOG10E":  "Math.LOG10E",
  "PI":      "Math.PI",
  "SQRT1_2": "Math.SQRT1_2",
  "SQRT2":   "Math.SQRT2"
};var vg_expression_functions = function(codegen) {

  function fncall(name, args, cast, type) {
    var obj = codegen(args[0]);
    if (cast) obj = cast + "(" + obj + ")";
    return obj + "." + name + (type < 0 ? "" : type === 0
      ? "()"
      : "(" + args.slice(1).map(codegen).join(",") + ")");
  }

  return {
    // MATH functions
    "isNaN":    "isNaN",
    "isFinite": "isFinite",
    "abs":      "Math.abs",
    "acos":     "Math.acos",
    "asin":     "Math.asin",
    "atan":     "Math.atan",
    "atan2":    "Math.atan2",
    "ceil":     "Math.ceil",
    "cos":      "Math.cos",
    "exp":      "Math.exp",
    "floor":    "Math.floor",
    "log":      "Math.log",
    "max":      "Math.max",
    "min":      "Math.min",
    "pow":      "Math.pow",
    "random":   "Math.random",
    "round":    "Math.round",
    "sin":      "Math.sin",
    "sqrt":     "Math.sqrt",
    "tan":      "Math.tan",

    // DATE functions
    "now":      "Date.now",
    "date":     "new Date",

    // STRING functions
    "parseFloat": "parseFloat",
    "parseInt": "parseInt",
    "length": function(args) {
        return fncall("length", args, null, -1);
      },
    "upper": function(args) {
        return fncall("toUpperCase", args, "String", 0);
      },
    "lower": function(args) {
        return fncall("toLowerCase", args, "String", 0);
      },
    "slice": function(args) {
        return fncall("slice", args, "String");
      },
    "substring": function(args) {
        return fncall("substring", args, "String");
      },

    // REGEXP functions
    "test": function(args) {
        return fncall("test", args, "RegExp");
      },
    
    // Control Flow functions
    "if": function(args) {
        if (args.length < 3)
          throw new Error("Missing arguments to if function.");
        if (args.length > 3)
        throw new Error("Too many arguments to if function.");
        var a = args.map(codegen);
        return a[0]+"?"+a[1]+":"+a[2];
      }
  };
};var vg_expression_codegen = function(opt) {
  opt = opt || {};
  var constants = opt.constants || vg_expression_constants;
  var functions = (opt.functions || vg_expression_functions)(codegen);
  var idWhiteList = opt.idWhiteList ? vg.toMap(opt.idWhiteList) : null;
  var idBlackList = opt.idBlackList ? vg.toMap(opt.idBlackList) : null;
  var memberDepth = 0;

  function codegen(ast) {
    if (ast instanceof String) return ast;
    var generator = CODEGEN_TYPES[ast.type];
    if (generator == null) {
      throw new Error("Unsupported type: " + ast.type);
    }
    return generator(ast);
  }

  var CODEGEN_TYPES = {
    "Literal": function(n) {
        return n.raw;
      },
    "Identifier": function(n) {
        var id = n.name;
        if (memberDepth > 0) {
          return id;
        }
        if (constants.hasOwnProperty(id)) {
          return constants[id];
        }
        if (idWhiteList) {
          if (idWhiteList.hasOwnProperty(id)) return id;
          throw new Error("Illegal identifier: " + id);
        }
        if (idBlackList && idBlackList.hasOwnProperty(id)) {
          throw new Error("Illegal identifier: " + id);
        }
        return id;
      },
    "Program": function(n) {
        return n.body.map(codegen).join("\n");
      },
    "MemberExpression": function(n) {
        var d = !n.computed;
        var o = codegen(n.object);
        if (d) memberDepth += 1;
        var p = codegen(n.property);
        if (d) memberDepth -= 1;
        return o + (d ? "."+p : "["+p+"]");
      },
    "CallExpression": function(n) {
        if (n.callee.type !== "Identifier") {
          throw new Error("Illegal callee type: " + n.callee.type);
        }
        var callee = n.callee.name;
        var args = n.arguments;
        var fn = functions.hasOwnProperty(callee) && functions[callee];
        if (!fn) throw new Error("Unrecognized function: " + callee);
        return fn instanceof Function
          ? fn(args)
          : fn + "(" + args.map(codegen).join(",") + ")";
      },
    "ArrayExpression": function(n) {
        return "[" + n.elements.map(codegen).join(",") + "]";
      },
    "BinaryExpression": function(n) {
        return "(" + codegen(n.left) + n.operator + codegen(n.right) + ")";
      },
    "UnaryExpression": function(n) {
        return "(" + n.operator + codegen(n.argument) + ")";
      },
    "UpdateExpression": function(n) {
        return "(" + (prefix
          ? n.operator + codegen(n.argument)
          : codegen(n.argument) + n.operator
        ) + ")";
      },
    "ConditionalExpression": function(n) {
        return "(" + codegen(n.test)
          + "?" + codegen(n.consequent)
          + ":" + codegen(n.alternate)
          + ")";
      },
    "LogicalExpression": function(n) {
        return "(" + codegen(n.left) + n.operator + codegen(n.right) + ")";
      },
    "ObjectExpression": function(n) {
        return "{" + n.properties.map(codegen).join(",") + "}";
      },
    "Property": function(n) {
        memberDepth += 1;
        var k = codegen(n.key);
        memberDepth -= 1;
        return k + ":" + codegen(n.value);
      },
    "ExpressionStatement": function(n) {
        return codegen(n.expression);
      }
  };
  
  return codegen;
};/*
  The following expression parser is based on Esprima (http://esprima.org/).
  Original header comment and license for Esprima is included here:

  Copyright (C) 2013 Ariya Hidayat <ariya.hidayat@gmail.com>
  Copyright (C) 2013 Thaddee Tyl <thaddee.tyl@gmail.com>
  Copyright (C) 2013 Mathias Bynens <mathias@qiwi.be>
  Copyright (C) 2012 Ariya Hidayat <ariya.hidayat@gmail.com>
  Copyright (C) 2012 Mathias Bynens <mathias@qiwi.be>
  Copyright (C) 2012 Joost-Wim Boekesteijn <joost-wim@boekesteijn.nl>
  Copyright (C) 2012 Kris Kowal <kris.kowal@cixar.com>
  Copyright (C) 2012 Yusuke Suzuki <utatane.tea@gmail.com>
  Copyright (C) 2012 Arpad Borsos <arpad.borsos@googlemail.com>
  Copyright (C) 2011 Ariya Hidayat <ariya.hidayat@gmail.com>

  Redistribution and use in source and binary forms, with or without
  modification, are permitted provided that the following conditions are met:

    * Redistributions of source code must retain the above copyright
      notice, this list of conditions and the following disclaimer.
    * Redistributions in binary form must reproduce the above copyright
      notice, this list of conditions and the following disclaimer in the
      documentation and/or other materials provided with the distribution.

  THIS SOFTWARE IS PROVIDED BY THE COPYRIGHT HOLDERS AND CONTRIBUTORS "AS IS"
  AND ANY EXPRESS OR IMPLIED WARRANTIES, INCLUDING, BUT NOT LIMITED TO, THE
  IMPLIED WARRANTIES OF MERCHANTABILITY AND FITNESS FOR A PARTICULAR PURPOSE
  ARE DISCLAIMED. IN NO EVENT SHALL <COPYRIGHT HOLDER> BE LIABLE FOR ANY
  DIRECT, INDIRECT, INCIDENTAL, SPECIAL, EXEMPLARY, OR CONSEQUENTIAL DAMAGES
  (INCLUDING, BUT NOT LIMITED TO, PROCUREMENT OF SUBSTITUTE GOODS OR SERVICES;
  LOSS OF USE, DATA, OR PROFITS; OR BUSINESS INTERRUPTION) HOWEVER CAUSED AND
  ON ANY THEORY OF LIABILITY, WHETHER IN CONTRACT, STRICT LIABILITY, OR TORT
  (INCLUDING NEGLIGENCE OR OTHERWISE) ARISING IN ANY WAY OUT OF THE USE OF
  THIS SOFTWARE, EVEN IF ADVISED OF THE POSSIBILITY OF SUCH DAMAGE.
*/
var vg_expression_parser = (function() {
  'use strict';

  var Token,
      TokenName,
      Syntax,
      PropertyKind,
      Messages,
      Regex,
      source,
      strict,
      index,
      lineNumber,
      lineStart,
      length,
      lookahead,
      state,
      extra;

  Token = {
      BooleanLiteral: 1,
      EOF: 2,
      Identifier: 3,
      Keyword: 4,
      NullLiteral: 5,
      NumericLiteral: 6,
      Punctuator: 7,
      StringLiteral: 8,
      RegularExpression: 9
  };

  TokenName = {};
  TokenName[Token.BooleanLiteral] = 'Boolean';
  TokenName[Token.EOF] = '<end>';
  TokenName[Token.Identifier] = 'Identifier';
  TokenName[Token.Keyword] = 'Keyword';
  TokenName[Token.NullLiteral] = 'Null';
  TokenName[Token.NumericLiteral] = 'Numeric';
  TokenName[Token.Punctuator] = 'Punctuator';
  TokenName[Token.StringLiteral] = 'String';
  TokenName[Token.RegularExpression] = 'RegularExpression';

  Syntax = {
      AssignmentExpression: 'AssignmentExpression',
      ArrayExpression: 'ArrayExpression',
      BinaryExpression: 'BinaryExpression',
      CallExpression: 'CallExpression',
      ConditionalExpression: 'ConditionalExpression',
      ExpressionStatement: 'ExpressionStatement',
      Identifier: 'Identifier',
      Literal: 'Literal',
      LogicalExpression: 'LogicalExpression',
      MemberExpression: 'MemberExpression',
      ObjectExpression: 'ObjectExpression',
      Program: 'Program',
      Property: 'Property',
      UnaryExpression: 'UnaryExpression',
      UpdateExpression: 'UpdateExpression'
  };

  PropertyKind = {
      Data: 1,
      Get: 2,
      Set: 4
  };

  // Error messages should be identical to V8.
  Messages = {
      UnexpectedToken:  'Unexpected token %0',
      UnexpectedNumber:  'Unexpected number',
      UnexpectedString:  'Unexpected string',
      UnexpectedIdentifier:  'Unexpected identifier',
      UnexpectedReserved:  'Unexpected reserved word',
      UnexpectedEOS:  'Unexpected end of input',
      NewlineAfterThrow:  'Illegal newline after throw',
      InvalidRegExp: 'Invalid regular expression',
      UnterminatedRegExp:  'Invalid regular expression: missing /',
      InvalidLHSInAssignment:  'Invalid left-hand side in assignment',
      InvalidLHSInForIn:  'Invalid left-hand side in for-in',
      MultipleDefaultsInSwitch: 'More than one default clause in switch statement',
      NoCatchOrFinally:  'Missing catch or finally after try',
      UnknownLabel: 'Undefined label \'%0\'',
      Redeclaration: '%0 \'%1\' has already been declared',
      IllegalContinue: 'Illegal continue statement',
      IllegalBreak: 'Illegal break statement',
      IllegalReturn: 'Illegal return statement',
      StrictModeWith:  'Strict mode code may not include a with statement',
      StrictCatchVariable:  'Catch variable may not be eval or arguments in strict mode',
      StrictVarName:  'Variable name may not be eval or arguments in strict mode',
      StrictParamName:  'Parameter name eval or arguments is not allowed in strict mode',
      StrictParamDupe: 'Strict mode function may not have duplicate parameter names',
      StrictFunctionName:  'Function name may not be eval or arguments in strict mode',
      StrictOctalLiteral:  'Octal literals are not allowed in strict mode.',
      StrictDelete:  'Delete of an unqualified identifier in strict mode.',
      StrictDuplicateProperty:  'Duplicate data property in object literal not allowed in strict mode',
      AccessorDataProperty:  'Object literal may not have data and accessor property with the same name',
      AccessorGetSet:  'Object literal may not have multiple get/set accessors with the same name',
      StrictLHSAssignment:  'Assignment to eval or arguments is not allowed in strict mode',
      StrictLHSPostfix:  'Postfix increment/decrement may not have eval or arguments operand in strict mode',
      StrictLHSPrefix:  'Prefix increment/decrement may not have eval or arguments operand in strict mode',
      StrictReservedWord:  'Use of future reserved word in strict mode'
  };

  // See also tools/generate-unicode-regex.py.
  Regex = {
      NonAsciiIdentifierStart: new RegExp('[\xAA\xB5\xBA\xC0-\xD6\xD8-\xF6\xF8-\u02C1\u02C6-\u02D1\u02E0-\u02E4\u02EC\u02EE\u0370-\u0374\u0376\u0377\u037A-\u037D\u037F\u0386\u0388-\u038A\u038C\u038E-\u03A1\u03A3-\u03F5\u03F7-\u0481\u048A-\u052F\u0531-\u0556\u0559\u0561-\u0587\u05D0-\u05EA\u05F0-\u05F2\u0620-\u064A\u066E\u066F\u0671-\u06D3\u06D5\u06E5\u06E6\u06EE\u06EF\u06FA-\u06FC\u06FF\u0710\u0712-\u072F\u074D-\u07A5\u07B1\u07CA-\u07EA\u07F4\u07F5\u07FA\u0800-\u0815\u081A\u0824\u0828\u0840-\u0858\u08A0-\u08B2\u0904-\u0939\u093D\u0950\u0958-\u0961\u0971-\u0980\u0985-\u098C\u098F\u0990\u0993-\u09A8\u09AA-\u09B0\u09B2\u09B6-\u09B9\u09BD\u09CE\u09DC\u09DD\u09DF-\u09E1\u09F0\u09F1\u0A05-\u0A0A\u0A0F\u0A10\u0A13-\u0A28\u0A2A-\u0A30\u0A32\u0A33\u0A35\u0A36\u0A38\u0A39\u0A59-\u0A5C\u0A5E\u0A72-\u0A74\u0A85-\u0A8D\u0A8F-\u0A91\u0A93-\u0AA8\u0AAA-\u0AB0\u0AB2\u0AB3\u0AB5-\u0AB9\u0ABD\u0AD0\u0AE0\u0AE1\u0B05-\u0B0C\u0B0F\u0B10\u0B13-\u0B28\u0B2A-\u0B30\u0B32\u0B33\u0B35-\u0B39\u0B3D\u0B5C\u0B5D\u0B5F-\u0B61\u0B71\u0B83\u0B85-\u0B8A\u0B8E-\u0B90\u0B92-\u0B95\u0B99\u0B9A\u0B9C\u0B9E\u0B9F\u0BA3\u0BA4\u0BA8-\u0BAA\u0BAE-\u0BB9\u0BD0\u0C05-\u0C0C\u0C0E-\u0C10\u0C12-\u0C28\u0C2A-\u0C39\u0C3D\u0C58\u0C59\u0C60\u0C61\u0C85-\u0C8C\u0C8E-\u0C90\u0C92-\u0CA8\u0CAA-\u0CB3\u0CB5-\u0CB9\u0CBD\u0CDE\u0CE0\u0CE1\u0CF1\u0CF2\u0D05-\u0D0C\u0D0E-\u0D10\u0D12-\u0D3A\u0D3D\u0D4E\u0D60\u0D61\u0D7A-\u0D7F\u0D85-\u0D96\u0D9A-\u0DB1\u0DB3-\u0DBB\u0DBD\u0DC0-\u0DC6\u0E01-\u0E30\u0E32\u0E33\u0E40-\u0E46\u0E81\u0E82\u0E84\u0E87\u0E88\u0E8A\u0E8D\u0E94-\u0E97\u0E99-\u0E9F\u0EA1-\u0EA3\u0EA5\u0EA7\u0EAA\u0EAB\u0EAD-\u0EB0\u0EB2\u0EB3\u0EBD\u0EC0-\u0EC4\u0EC6\u0EDC-\u0EDF\u0F00\u0F40-\u0F47\u0F49-\u0F6C\u0F88-\u0F8C\u1000-\u102A\u103F\u1050-\u1055\u105A-\u105D\u1061\u1065\u1066\u106E-\u1070\u1075-\u1081\u108E\u10A0-\u10C5\u10C7\u10CD\u10D0-\u10FA\u10FC-\u1248\u124A-\u124D\u1250-\u1256\u1258\u125A-\u125D\u1260-\u1288\u128A-\u128D\u1290-\u12B0\u12B2-\u12B5\u12B8-\u12BE\u12C0\u12C2-\u12C5\u12C8-\u12D6\u12D8-\u1310\u1312-\u1315\u1318-\u135A\u1380-\u138F\u13A0-\u13F4\u1401-\u166C\u166F-\u167F\u1681-\u169A\u16A0-\u16EA\u16EE-\u16F8\u1700-\u170C\u170E-\u1711\u1720-\u1731\u1740-\u1751\u1760-\u176C\u176E-\u1770\u1780-\u17B3\u17D7\u17DC\u1820-\u1877\u1880-\u18A8\u18AA\u18B0-\u18F5\u1900-\u191E\u1950-\u196D\u1970-\u1974\u1980-\u19AB\u19C1-\u19C7\u1A00-\u1A16\u1A20-\u1A54\u1AA7\u1B05-\u1B33\u1B45-\u1B4B\u1B83-\u1BA0\u1BAE\u1BAF\u1BBA-\u1BE5\u1C00-\u1C23\u1C4D-\u1C4F\u1C5A-\u1C7D\u1CE9-\u1CEC\u1CEE-\u1CF1\u1CF5\u1CF6\u1D00-\u1DBF\u1E00-\u1F15\u1F18-\u1F1D\u1F20-\u1F45\u1F48-\u1F4D\u1F50-\u1F57\u1F59\u1F5B\u1F5D\u1F5F-\u1F7D\u1F80-\u1FB4\u1FB6-\u1FBC\u1FBE\u1FC2-\u1FC4\u1FC6-\u1FCC\u1FD0-\u1FD3\u1FD6-\u1FDB\u1FE0-\u1FEC\u1FF2-\u1FF4\u1FF6-\u1FFC\u2071\u207F\u2090-\u209C\u2102\u2107\u210A-\u2113\u2115\u2119-\u211D\u2124\u2126\u2128\u212A-\u212D\u212F-\u2139\u213C-\u213F\u2145-\u2149\u214E\u2160-\u2188\u2C00-\u2C2E\u2C30-\u2C5E\u2C60-\u2CE4\u2CEB-\u2CEE\u2CF2\u2CF3\u2D00-\u2D25\u2D27\u2D2D\u2D30-\u2D67\u2D6F\u2D80-\u2D96\u2DA0-\u2DA6\u2DA8-\u2DAE\u2DB0-\u2DB6\u2DB8-\u2DBE\u2DC0-\u2DC6\u2DC8-\u2DCE\u2DD0-\u2DD6\u2DD8-\u2DDE\u2E2F\u3005-\u3007\u3021-\u3029\u3031-\u3035\u3038-\u303C\u3041-\u3096\u309D-\u309F\u30A1-\u30FA\u30FC-\u30FF\u3105-\u312D\u3131-\u318E\u31A0-\u31BA\u31F0-\u31FF\u3400-\u4DB5\u4E00-\u9FCC\uA000-\uA48C\uA4D0-\uA4FD\uA500-\uA60C\uA610-\uA61F\uA62A\uA62B\uA640-\uA66E\uA67F-\uA69D\uA6A0-\uA6EF\uA717-\uA71F\uA722-\uA788\uA78B-\uA78E\uA790-\uA7AD\uA7B0\uA7B1\uA7F7-\uA801\uA803-\uA805\uA807-\uA80A\uA80C-\uA822\uA840-\uA873\uA882-\uA8B3\uA8F2-\uA8F7\uA8FB\uA90A-\uA925\uA930-\uA946\uA960-\uA97C\uA984-\uA9B2\uA9CF\uA9E0-\uA9E4\uA9E6-\uA9EF\uA9FA-\uA9FE\uAA00-\uAA28\uAA40-\uAA42\uAA44-\uAA4B\uAA60-\uAA76\uAA7A\uAA7E-\uAAAF\uAAB1\uAAB5\uAAB6\uAAB9-\uAABD\uAAC0\uAAC2\uAADB-\uAADD\uAAE0-\uAAEA\uAAF2-\uAAF4\uAB01-\uAB06\uAB09-\uAB0E\uAB11-\uAB16\uAB20-\uAB26\uAB28-\uAB2E\uAB30-\uAB5A\uAB5C-\uAB5F\uAB64\uAB65\uABC0-\uABE2\uAC00-\uD7A3\uD7B0-\uD7C6\uD7CB-\uD7FB\uF900-\uFA6D\uFA70-\uFAD9\uFB00-\uFB06\uFB13-\uFB17\uFB1D\uFB1F-\uFB28\uFB2A-\uFB36\uFB38-\uFB3C\uFB3E\uFB40\uFB41\uFB43\uFB44\uFB46-\uFBB1\uFBD3-\uFD3D\uFD50-\uFD8F\uFD92-\uFDC7\uFDF0-\uFDFB\uFE70-\uFE74\uFE76-\uFEFC\uFF21-\uFF3A\uFF41-\uFF5A\uFF66-\uFFBE\uFFC2-\uFFC7\uFFCA-\uFFCF\uFFD2-\uFFD7\uFFDA-\uFFDC]'),
      NonAsciiIdentifierPart: new RegExp('[\xAA\xB5\xBA\xC0-\xD6\xD8-\xF6\xF8-\u02C1\u02C6-\u02D1\u02E0-\u02E4\u02EC\u02EE\u0300-\u0374\u0376\u0377\u037A-\u037D\u037F\u0386\u0388-\u038A\u038C\u038E-\u03A1\u03A3-\u03F5\u03F7-\u0481\u0483-\u0487\u048A-\u052F\u0531-\u0556\u0559\u0561-\u0587\u0591-\u05BD\u05BF\u05C1\u05C2\u05C4\u05C5\u05C7\u05D0-\u05EA\u05F0-\u05F2\u0610-\u061A\u0620-\u0669\u066E-\u06D3\u06D5-\u06DC\u06DF-\u06E8\u06EA-\u06FC\u06FF\u0710-\u074A\u074D-\u07B1\u07C0-\u07F5\u07FA\u0800-\u082D\u0840-\u085B\u08A0-\u08B2\u08E4-\u0963\u0966-\u096F\u0971-\u0983\u0985-\u098C\u098F\u0990\u0993-\u09A8\u09AA-\u09B0\u09B2\u09B6-\u09B9\u09BC-\u09C4\u09C7\u09C8\u09CB-\u09CE\u09D7\u09DC\u09DD\u09DF-\u09E3\u09E6-\u09F1\u0A01-\u0A03\u0A05-\u0A0A\u0A0F\u0A10\u0A13-\u0A28\u0A2A-\u0A30\u0A32\u0A33\u0A35\u0A36\u0A38\u0A39\u0A3C\u0A3E-\u0A42\u0A47\u0A48\u0A4B-\u0A4D\u0A51\u0A59-\u0A5C\u0A5E\u0A66-\u0A75\u0A81-\u0A83\u0A85-\u0A8D\u0A8F-\u0A91\u0A93-\u0AA8\u0AAA-\u0AB0\u0AB2\u0AB3\u0AB5-\u0AB9\u0ABC-\u0AC5\u0AC7-\u0AC9\u0ACB-\u0ACD\u0AD0\u0AE0-\u0AE3\u0AE6-\u0AEF\u0B01-\u0B03\u0B05-\u0B0C\u0B0F\u0B10\u0B13-\u0B28\u0B2A-\u0B30\u0B32\u0B33\u0B35-\u0B39\u0B3C-\u0B44\u0B47\u0B48\u0B4B-\u0B4D\u0B56\u0B57\u0B5C\u0B5D\u0B5F-\u0B63\u0B66-\u0B6F\u0B71\u0B82\u0B83\u0B85-\u0B8A\u0B8E-\u0B90\u0B92-\u0B95\u0B99\u0B9A\u0B9C\u0B9E\u0B9F\u0BA3\u0BA4\u0BA8-\u0BAA\u0BAE-\u0BB9\u0BBE-\u0BC2\u0BC6-\u0BC8\u0BCA-\u0BCD\u0BD0\u0BD7\u0BE6-\u0BEF\u0C00-\u0C03\u0C05-\u0C0C\u0C0E-\u0C10\u0C12-\u0C28\u0C2A-\u0C39\u0C3D-\u0C44\u0C46-\u0C48\u0C4A-\u0C4D\u0C55\u0C56\u0C58\u0C59\u0C60-\u0C63\u0C66-\u0C6F\u0C81-\u0C83\u0C85-\u0C8C\u0C8E-\u0C90\u0C92-\u0CA8\u0CAA-\u0CB3\u0CB5-\u0CB9\u0CBC-\u0CC4\u0CC6-\u0CC8\u0CCA-\u0CCD\u0CD5\u0CD6\u0CDE\u0CE0-\u0CE3\u0CE6-\u0CEF\u0CF1\u0CF2\u0D01-\u0D03\u0D05-\u0D0C\u0D0E-\u0D10\u0D12-\u0D3A\u0D3D-\u0D44\u0D46-\u0D48\u0D4A-\u0D4E\u0D57\u0D60-\u0D63\u0D66-\u0D6F\u0D7A-\u0D7F\u0D82\u0D83\u0D85-\u0D96\u0D9A-\u0DB1\u0DB3-\u0DBB\u0DBD\u0DC0-\u0DC6\u0DCA\u0DCF-\u0DD4\u0DD6\u0DD8-\u0DDF\u0DE6-\u0DEF\u0DF2\u0DF3\u0E01-\u0E3A\u0E40-\u0E4E\u0E50-\u0E59\u0E81\u0E82\u0E84\u0E87\u0E88\u0E8A\u0E8D\u0E94-\u0E97\u0E99-\u0E9F\u0EA1-\u0EA3\u0EA5\u0EA7\u0EAA\u0EAB\u0EAD-\u0EB9\u0EBB-\u0EBD\u0EC0-\u0EC4\u0EC6\u0EC8-\u0ECD\u0ED0-\u0ED9\u0EDC-\u0EDF\u0F00\u0F18\u0F19\u0F20-\u0F29\u0F35\u0F37\u0F39\u0F3E-\u0F47\u0F49-\u0F6C\u0F71-\u0F84\u0F86-\u0F97\u0F99-\u0FBC\u0FC6\u1000-\u1049\u1050-\u109D\u10A0-\u10C5\u10C7\u10CD\u10D0-\u10FA\u10FC-\u1248\u124A-\u124D\u1250-\u1256\u1258\u125A-\u125D\u1260-\u1288\u128A-\u128D\u1290-\u12B0\u12B2-\u12B5\u12B8-\u12BE\u12C0\u12C2-\u12C5\u12C8-\u12D6\u12D8-\u1310\u1312-\u1315\u1318-\u135A\u135D-\u135F\u1380-\u138F\u13A0-\u13F4\u1401-\u166C\u166F-\u167F\u1681-\u169A\u16A0-\u16EA\u16EE-\u16F8\u1700-\u170C\u170E-\u1714\u1720-\u1734\u1740-\u1753\u1760-\u176C\u176E-\u1770\u1772\u1773\u1780-\u17D3\u17D7\u17DC\u17DD\u17E0-\u17E9\u180B-\u180D\u1810-\u1819\u1820-\u1877\u1880-\u18AA\u18B0-\u18F5\u1900-\u191E\u1920-\u192B\u1930-\u193B\u1946-\u196D\u1970-\u1974\u1980-\u19AB\u19B0-\u19C9\u19D0-\u19D9\u1A00-\u1A1B\u1A20-\u1A5E\u1A60-\u1A7C\u1A7F-\u1A89\u1A90-\u1A99\u1AA7\u1AB0-\u1ABD\u1B00-\u1B4B\u1B50-\u1B59\u1B6B-\u1B73\u1B80-\u1BF3\u1C00-\u1C37\u1C40-\u1C49\u1C4D-\u1C7D\u1CD0-\u1CD2\u1CD4-\u1CF6\u1CF8\u1CF9\u1D00-\u1DF5\u1DFC-\u1F15\u1F18-\u1F1D\u1F20-\u1F45\u1F48-\u1F4D\u1F50-\u1F57\u1F59\u1F5B\u1F5D\u1F5F-\u1F7D\u1F80-\u1FB4\u1FB6-\u1FBC\u1FBE\u1FC2-\u1FC4\u1FC6-\u1FCC\u1FD0-\u1FD3\u1FD6-\u1FDB\u1FE0-\u1FEC\u1FF2-\u1FF4\u1FF6-\u1FFC\u200C\u200D\u203F\u2040\u2054\u2071\u207F\u2090-\u209C\u20D0-\u20DC\u20E1\u20E5-\u20F0\u2102\u2107\u210A-\u2113\u2115\u2119-\u211D\u2124\u2126\u2128\u212A-\u212D\u212F-\u2139\u213C-\u213F\u2145-\u2149\u214E\u2160-\u2188\u2C00-\u2C2E\u2C30-\u2C5E\u2C60-\u2CE4\u2CEB-\u2CF3\u2D00-\u2D25\u2D27\u2D2D\u2D30-\u2D67\u2D6F\u2D7F-\u2D96\u2DA0-\u2DA6\u2DA8-\u2DAE\u2DB0-\u2DB6\u2DB8-\u2DBE\u2DC0-\u2DC6\u2DC8-\u2DCE\u2DD0-\u2DD6\u2DD8-\u2DDE\u2DE0-\u2DFF\u2E2F\u3005-\u3007\u3021-\u302F\u3031-\u3035\u3038-\u303C\u3041-\u3096\u3099\u309A\u309D-\u309F\u30A1-\u30FA\u30FC-\u30FF\u3105-\u312D\u3131-\u318E\u31A0-\u31BA\u31F0-\u31FF\u3400-\u4DB5\u4E00-\u9FCC\uA000-\uA48C\uA4D0-\uA4FD\uA500-\uA60C\uA610-\uA62B\uA640-\uA66F\uA674-\uA67D\uA67F-\uA69D\uA69F-\uA6F1\uA717-\uA71F\uA722-\uA788\uA78B-\uA78E\uA790-\uA7AD\uA7B0\uA7B1\uA7F7-\uA827\uA840-\uA873\uA880-\uA8C4\uA8D0-\uA8D9\uA8E0-\uA8F7\uA8FB\uA900-\uA92D\uA930-\uA953\uA960-\uA97C\uA980-\uA9C0\uA9CF-\uA9D9\uA9E0-\uA9FE\uAA00-\uAA36\uAA40-\uAA4D\uAA50-\uAA59\uAA60-\uAA76\uAA7A-\uAAC2\uAADB-\uAADD\uAAE0-\uAAEF\uAAF2-\uAAF6\uAB01-\uAB06\uAB09-\uAB0E\uAB11-\uAB16\uAB20-\uAB26\uAB28-\uAB2E\uAB30-\uAB5A\uAB5C-\uAB5F\uAB64\uAB65\uABC0-\uABEA\uABEC\uABED\uABF0-\uABF9\uAC00-\uD7A3\uD7B0-\uD7C6\uD7CB-\uD7FB\uF900-\uFA6D\uFA70-\uFAD9\uFB00-\uFB06\uFB13-\uFB17\uFB1D-\uFB28\uFB2A-\uFB36\uFB38-\uFB3C\uFB3E\uFB40\uFB41\uFB43\uFB44\uFB46-\uFBB1\uFBD3-\uFD3D\uFD50-\uFD8F\uFD92-\uFDC7\uFDF0-\uFDFB\uFE00-\uFE0F\uFE20-\uFE2D\uFE33\uFE34\uFE4D-\uFE4F\uFE70-\uFE74\uFE76-\uFEFC\uFF10-\uFF19\uFF21-\uFF3A\uFF3F\uFF41-\uFF5A\uFF66-\uFFBE\uFFC2-\uFFC7\uFFCA-\uFFCF\uFFD2-\uFFD7\uFFDA-\uFFDC]')
  };

  // Ensure the condition is true, otherwise throw an error.
  // This is only to have a better contract semantic, i.e. another safety net
  // to catch a logic error. The condition shall be fulfilled in normal case.
  // Do NOT use this to enforce a certain condition on any user input.

  function assert(condition, message) {
      if (!condition) {
          throw new Error('ASSERT: ' + message);
      }
  }

  function isDecimalDigit(ch) {
      return (ch >= 0x30 && ch <= 0x39);   // 0..9
  }

  function isHexDigit(ch) {
      return '0123456789abcdefABCDEF'.indexOf(ch) >= 0;
  }

  function isOctalDigit(ch) {
      return '01234567'.indexOf(ch) >= 0;
  }

  // 7.2 White Space

  function isWhiteSpace(ch) {
      return (ch === 0x20) || (ch === 0x09) || (ch === 0x0B) || (ch === 0x0C) || (ch === 0xA0) ||
          (ch >= 0x1680 && [0x1680, 0x180E, 0x2000, 0x2001, 0x2002, 0x2003, 0x2004, 0x2005, 0x2006, 0x2007, 0x2008, 0x2009, 0x200A, 0x202F, 0x205F, 0x3000, 0xFEFF].indexOf(ch) >= 0);
  }

  // 7.3 Line Terminators

  function isLineTerminator(ch) {
      return (ch === 0x0A) || (ch === 0x0D) || (ch === 0x2028) || (ch === 0x2029);
  }

  // 7.6 Identifier Names and Identifiers

  function isIdentifierStart(ch) {
      return (ch === 0x24) || (ch === 0x5F) ||  // $ (dollar) and _ (underscore)
          (ch >= 0x41 && ch <= 0x5A) ||         // A..Z
          (ch >= 0x61 && ch <= 0x7A) ||         // a..z
          (ch === 0x5C) ||                      // \ (backslash)
          ((ch >= 0x80) && Regex.NonAsciiIdentifierStart.test(String.fromCharCode(ch)));
  }

  function isIdentifierPart(ch) {
      return (ch === 0x24) || (ch === 0x5F) ||  // $ (dollar) and _ (underscore)
          (ch >= 0x41 && ch <= 0x5A) ||         // A..Z
          (ch >= 0x61 && ch <= 0x7A) ||         // a..z
          (ch >= 0x30 && ch <= 0x39) ||         // 0..9
          (ch === 0x5C) ||                      // \ (backslash)
          ((ch >= 0x80) && Regex.NonAsciiIdentifierPart.test(String.fromCharCode(ch)));
  }

  // 7.6.1.2 Future Reserved Words

  function isFutureReservedWord(id) {
      switch (id) {
      case 'class':
      case 'enum':
      case 'export':
      case 'extends':
      case 'import':
      case 'super':
          return true;
      default:
          return false;
      }
  }

  function isStrictModeReservedWord(id) {
      switch (id) {
      case 'implements':
      case 'interface':
      case 'package':
      case 'private':
      case 'protected':
      case 'public':
      case 'static':
      case 'yield':
      case 'let':
          return true;
      default:
          return false;
      }
  }

  // 7.6.1.1 Keywords

  function isKeyword(id) {
      if (strict && isStrictModeReservedWord(id)) {
          return true;
      }

      // 'const' is specialized as Keyword in V8.
      // 'yield' and 'let' are for compatiblity with SpiderMonkey and ES.next.
      // Some others are from future reserved words.

      switch (id.length) {
      case 2:
          return (id === 'if') || (id === 'in') || (id === 'do');
      case 3:
          return (id === 'var') || (id === 'for') || (id === 'new') ||
              (id === 'try') || (id === 'let');
      case 4:
          return (id === 'this') || (id === 'else') || (id === 'case') ||
              (id === 'void') || (id === 'with') || (id === 'enum');
      case 5:
          return (id === 'while') || (id === 'break') || (id === 'catch') ||
              (id === 'throw') || (id === 'const') || (id === 'yield') ||
              (id === 'class') || (id === 'super');
      case 6:
          return (id === 'return') || (id === 'typeof') || (id === 'delete') ||
              (id === 'switch') || (id === 'export') || (id === 'import');
      case 7:
          return (id === 'default') || (id === 'finally') || (id === 'extends');
      case 8:
          return (id === 'function') || (id === 'continue') || (id === 'debugger');
      case 10:
          return (id === 'instanceof');
      default:
          return false;
      }
  }

  function skipComment() {
      var ch, start;

      start = (index === 0);
      while (index < length) {
          ch = source.charCodeAt(index);

          if (isWhiteSpace(ch)) {
              ++index;
          } else if (isLineTerminator(ch)) {
              ++index;
              if (ch === 0x0D && source.charCodeAt(index) === 0x0A) {
                  ++index;
              }
              ++lineNumber;
              lineStart = index;
              start = true;
          } else {
              break;
          }
      }
  }

  function scanHexEscape(prefix) {
      var i, len, ch, code = 0;

      len = (prefix === 'u') ? 4 : 2;
      for (i = 0; i < len; ++i) {
          if (index < length && isHexDigit(source[index])) {
              ch = source[index++];
              code = code * 16 + '0123456789abcdef'.indexOf(ch.toLowerCase());
          } else {
              return '';
          }
      }
      return String.fromCharCode(code);
  }

  function scanUnicodeCodePointEscape() {
      var ch, code, cu1, cu2;

      ch = source[index];
      code = 0;

      // At least, one hex digit is required.
      if (ch === '}') {
          throwError({}, Messages.UnexpectedToken, 'ILLEGAL');
      }

      while (index < length) {
          ch = source[index++];
          if (!isHexDigit(ch)) {
              break;
          }
          code = code * 16 + '0123456789abcdef'.indexOf(ch.toLowerCase());
      }

      if (code > 0x10FFFF || ch !== '}') {
          throwError({}, Messages.UnexpectedToken, 'ILLEGAL');
      }

      // UTF-16 Encoding
      if (code <= 0xFFFF) {
          return String.fromCharCode(code);
      }
      cu1 = ((code - 0x10000) >> 10) + 0xD800;
      cu2 = ((code - 0x10000) & 1023) + 0xDC00;
      return String.fromCharCode(cu1, cu2);
  }

  function getEscapedIdentifier() {
      var ch, id;

      ch = source.charCodeAt(index++);
      id = String.fromCharCode(ch);

      // '\u' (U+005C, U+0075) denotes an escaped character.
      if (ch === 0x5C) {
          if (source.charCodeAt(index) !== 0x75) {
              throwError({}, Messages.UnexpectedToken, 'ILLEGAL');
          }
          ++index;
          ch = scanHexEscape('u');
          if (!ch || ch === '\\' || !isIdentifierStart(ch.charCodeAt(0))) {
              throwError({}, Messages.UnexpectedToken, 'ILLEGAL');
          }
          id = ch;
      }

      while (index < length) {
          ch = source.charCodeAt(index);
          if (!isIdentifierPart(ch)) {
              break;
          }
          ++index;
          id += String.fromCharCode(ch);

          // '\u' (U+005C, U+0075) denotes an escaped character.
          if (ch === 0x5C) {
              id = id.substr(0, id.length - 1);
              if (source.charCodeAt(index) !== 0x75) {
                  throwError({}, Messages.UnexpectedToken, 'ILLEGAL');
              }
              ++index;
              ch = scanHexEscape('u');
              if (!ch || ch === '\\' || !isIdentifierPart(ch.charCodeAt(0))) {
                  throwError({}, Messages.UnexpectedToken, 'ILLEGAL');
              }
              id += ch;
          }
      }

      return id;
  }

  function getIdentifier() {
      var start, ch;

      start = index++;
      while (index < length) {
          ch = source.charCodeAt(index);
          if (ch === 0x5C) {
              // Blackslash (U+005C) marks Unicode escape sequence.
              index = start;
              return getEscapedIdentifier();
          }
          if (isIdentifierPart(ch)) {
              ++index;
          } else {
              break;
          }
      }

      return source.slice(start, index);
  }

  function scanIdentifier() {
      var start, id, type;

      start = index;

      // Backslash (U+005C) starts an escaped character.
      id = (source.charCodeAt(index) === 0x5C) ? getEscapedIdentifier() : getIdentifier();

      // There is no keyword or literal with only one character.
      // Thus, it must be an identifier.
      if (id.length === 1) {
          type = Token.Identifier;
      } else if (isKeyword(id)) {
          type = Token.Keyword;
      } else if (id === 'null') {
          type = Token.NullLiteral;
      } else if (id === 'true' || id === 'false') {
          type = Token.BooleanLiteral;
      } else {
          type = Token.Identifier;
      }

      return {
          type: type,
          value: id,
          lineNumber: lineNumber,
          lineStart: lineStart,
          start: start,
          end: index
      };
  }

  // 7.7 Punctuators

  function scanPunctuator() {
      var start = index,
          code = source.charCodeAt(index),
          code2,
          ch1 = source[index],
          ch2,
          ch3,
          ch4;

      switch (code) {

      // Check for most common single-character punctuators.
      case 0x2E:  // . dot
      case 0x28:  // ( open bracket
      case 0x29:  // ) close bracket
      case 0x3B:  // ; semicolon
      case 0x2C:  // , comma
      case 0x7B:  // { open curly brace
      case 0x7D:  // } close curly brace
      case 0x5B:  // [
      case 0x5D:  // ]
      case 0x3A:  // :
      case 0x3F:  // ?
      case 0x7E:  // ~
          ++index;
          if (extra.tokenize) {
              if (code === 0x28) {
                  extra.openParenToken = extra.tokens.length;
              } else if (code === 0x7B) {
                  extra.openCurlyToken = extra.tokens.length;
              }
          }
          return {
              type: Token.Punctuator,
              value: String.fromCharCode(code),
              lineNumber: lineNumber,
              lineStart: lineStart,
              start: start,
              end: index
          };

      default:
          code2 = source.charCodeAt(index + 1);

          // '=' (U+003D) marks an assignment or comparison operator.
          if (code2 === 0x3D) {
              switch (code) {
              case 0x2B:  // +
              case 0x2D:  // -
              case 0x2F:  // /
              case 0x3C:  // <
              case 0x3E:  // >
              case 0x5E:  // ^
              case 0x7C:  // |
              case 0x25:  // %
              case 0x26:  // &
              case 0x2A:  // *
                  index += 2;
                  return {
                      type: Token.Punctuator,
                      value: String.fromCharCode(code) + String.fromCharCode(code2),
                      lineNumber: lineNumber,
                      lineStart: lineStart,
                      start: start,
                      end: index
                  };

              case 0x21: // !
              case 0x3D: // =
                  index += 2;

                  // !== and ===
                  if (source.charCodeAt(index) === 0x3D) {
                      ++index;
                  }
                  return {
                      type: Token.Punctuator,
                      value: source.slice(start, index),
                      lineNumber: lineNumber,
                      lineStart: lineStart,
                      start: start,
                      end: index
                  };
              }
          }
      }

      // 4-character punctuator: >>>=

      ch4 = source.substr(index, 4);

      if (ch4 === '>>>=') {
          index += 4;
          return {
              type: Token.Punctuator,
              value: ch4,
              lineNumber: lineNumber,
              lineStart: lineStart,
              start: start,
              end: index
          };
      }

      // 3-character punctuators: === !== >>> <<= >>=

      ch3 = ch4.substr(0, 3);

      if (ch3 === '>>>' || ch3 === '<<=' || ch3 === '>>=') {
          index += 3;
          return {
              type: Token.Punctuator,
              value: ch3,
              lineNumber: lineNumber,
              lineStart: lineStart,
              start: start,
              end: index
          };
      }

      // Other 2-character punctuators: ++ -- << >> && ||
      ch2 = ch3.substr(0, 2);

      if ((ch1 === ch2[1] && ('+-<>&|'.indexOf(ch1) >= 0)) || ch2 === '=>') {
          index += 2;
          return {
              type: Token.Punctuator,
              value: ch2,
              lineNumber: lineNumber,
              lineStart: lineStart,
              start: start,
              end: index
          };
      }

      // 1-character punctuators: < > = ! + - * % & | ^ /

      if ('<>=!+-*%&|^/'.indexOf(ch1) >= 0) {
          ++index;
          return {
              type: Token.Punctuator,
              value: ch1,
              lineNumber: lineNumber,
              lineStart: lineStart,
              start: start,
              end: index
          };
      }

      throwError({}, Messages.UnexpectedToken, 'ILLEGAL');
  }

  // 7.8.3 Numeric Literals

  function scanHexLiteral(start) {
      var number = '';

      while (index < length) {
          if (!isHexDigit(source[index])) {
              break;
          }
          number += source[index++];
      }

      if (number.length === 0) {
          throwError({}, Messages.UnexpectedToken, 'ILLEGAL');
      }

      if (isIdentifierStart(source.charCodeAt(index))) {
          throwError({}, Messages.UnexpectedToken, 'ILLEGAL');
      }

      return {
          type: Token.NumericLiteral,
          value: parseInt('0x' + number, 16),
          lineNumber: lineNumber,
          lineStart: lineStart,
          start: start,
          end: index
      };
  }

  function scanOctalLiteral(start) {
      var number = '0' + source[index++];
      while (index < length) {
          if (!isOctalDigit(source[index])) {
              break;
          }
          number += source[index++];
      }

      if (isIdentifierStart(source.charCodeAt(index)) || isDecimalDigit(source.charCodeAt(index))) {
          throwError({}, Messages.UnexpectedToken, 'ILLEGAL');
      }

      return {
          type: Token.NumericLiteral,
          value: parseInt(number, 8),
          octal: true,
          lineNumber: lineNumber,
          lineStart: lineStart,
          start: start,
          end: index
      };
  }

  function scanNumericLiteral() {
      var number, start, ch;

      ch = source[index];
      assert(isDecimalDigit(ch.charCodeAt(0)) || (ch === '.'),
          'Numeric literal must start with a decimal digit or a decimal point');

      start = index;
      number = '';
      if (ch !== '.') {
          number = source[index++];
          ch = source[index];

          // Hex number starts with '0x'.
          // Octal number starts with '0'.
          if (number === '0') {
              if (ch === 'x' || ch === 'X') {
                  ++index;
                  return scanHexLiteral(start);
              }
              if (isOctalDigit(ch)) {
                  return scanOctalLiteral(start);
              }

              // decimal number starts with '0' such as '09' is illegal.
              if (ch && isDecimalDigit(ch.charCodeAt(0))) {
                  throwError({}, Messages.UnexpectedToken, 'ILLEGAL');
              }
          }

          while (isDecimalDigit(source.charCodeAt(index))) {
              number += source[index++];
          }
          ch = source[index];
      }

      if (ch === '.') {
          number += source[index++];
          while (isDecimalDigit(source.charCodeAt(index))) {
              number += source[index++];
          }
          ch = source[index];
      }

      if (ch === 'e' || ch === 'E') {
          number += source[index++];

          ch = source[index];
          if (ch === '+' || ch === '-') {
              number += source[index++];
          }
          if (isDecimalDigit(source.charCodeAt(index))) {
              while (isDecimalDigit(source.charCodeAt(index))) {
                  number += source[index++];
              }
          } else {
              throwError({}, Messages.UnexpectedToken, 'ILLEGAL');
          }
      }

      if (isIdentifierStart(source.charCodeAt(index))) {
          throwError({}, Messages.UnexpectedToken, 'ILLEGAL');
      }

      return {
          type: Token.NumericLiteral,
          value: parseFloat(number),
          lineNumber: lineNumber,
          lineStart: lineStart,
          start: start,
          end: index
      };
  }

  // 7.8.4 String Literals

  function scanStringLiteral() {
      var str = '', quote, start, ch, code, unescaped, restore, octal = false, startLineNumber, startLineStart;
      startLineNumber = lineNumber;
      startLineStart = lineStart;

      quote = source[index];
      assert((quote === '\'' || quote === '"'),
          'String literal must starts with a quote');

      start = index;
      ++index;

      while (index < length) {
          ch = source[index++];

          if (ch === quote) {
              quote = '';
              break;
          } else if (ch === '\\') {
              ch = source[index++];
              if (!ch || !isLineTerminator(ch.charCodeAt(0))) {
                  switch (ch) {
                  case 'u':
                  case 'x':
                      if (source[index] === '{') {
                          ++index;
                          str += scanUnicodeCodePointEscape();
                      } else {
                          restore = index;
                          unescaped = scanHexEscape(ch);
                          if (unescaped) {
                              str += unescaped;
                          } else {
                              index = restore;
                              str += ch;
                          }
                      }
                      break;
                  case 'n':
                      str += '\n';
                      break;
                  case 'r':
                      str += '\r';
                      break;
                  case 't':
                      str += '\t';
                      break;
                  case 'b':
                      str += '\b';
                      break;
                  case 'f':
                      str += '\f';
                      break;
                  case 'v':
                      str += '\x0B';
                      break;

                  default:
                      if (isOctalDigit(ch)) {
                          code = '01234567'.indexOf(ch);

                          // \0 is not octal escape sequence
                          if (code !== 0) {
                              octal = true;
                          }

                          if (index < length && isOctalDigit(source[index])) {
                              octal = true;
                              code = code * 8 + '01234567'.indexOf(source[index++]);

                              // 3 digits are only allowed when string starts
                              // with 0, 1, 2, 3
                              if ('0123'.indexOf(ch) >= 0 &&
                                      index < length &&
                                      isOctalDigit(source[index])) {
                                  code = code * 8 + '01234567'.indexOf(source[index++]);
                              }
                          }
                          str += String.fromCharCode(code);
                      } else {
                          str += ch;
                      }
                      break;
                  }
              } else {
                  ++lineNumber;
                  if (ch ===  '\r' && source[index] === '\n') {
                      ++index;
                  }
                  lineStart = index;
              }
          } else if (isLineTerminator(ch.charCodeAt(0))) {
              break;
          } else {
              str += ch;
          }
      }

      if (quote !== '') {
          throwError({}, Messages.UnexpectedToken, 'ILLEGAL');
      }

      return {
          type: Token.StringLiteral,
          value: str,
          octal: octal,
          startLineNumber: startLineNumber,
          startLineStart: startLineStart,
          lineNumber: lineNumber,
          lineStart: lineStart,
          start: start,
          end: index
      };
  }

  function testRegExp(pattern, flags) {
      var tmp = pattern,
          value;

      if (flags.indexOf('u') >= 0) {
          // Replace each astral symbol and every Unicode code point
          // escape sequence with a single ASCII symbol to avoid throwing on
          // regular expressions that are only valid in combination with the
          // `/u` flag.
          // Note: replacing with the ASCII symbol `x` might cause false
          // negatives in unlikely scenarios. For example, `[\u{61}-b]` is a
          // perfectly valid pattern that is equivalent to `[a-b]`, but it
          // would be replaced by `[x-b]` which throws an error.
          tmp = tmp
              .replace(/\\u\{([0-9a-fA-F]+)\}/g, function ($0, $1) {
                  if (parseInt($1, 16) <= 0x10FFFF) {
                      return 'x';
                  }
                  throwError({}, Messages.InvalidRegExp);
              })
              .replace(/[\uD800-\uDBFF][\uDC00-\uDFFF]/g, 'x');
      }

      // First, detect invalid regular expressions.
      try {
          value = new RegExp(tmp);
      } catch (e) {
          throwError({}, Messages.InvalidRegExp);
      }

      // Return a regular expression object for this pattern-flag pair, or
      // `null` in case the current environment doesn't support the flags it
      // uses.
      try {
          return new RegExp(pattern, flags);
      } catch (exception) {
          return null;
      }
  }

  function scanRegExpBody() {
      var ch, str, classMarker, terminated, body;

      ch = source[index];
      assert(ch === '/', 'Regular expression literal must start with a slash');
      str = source[index++];

      classMarker = false;
      terminated = false;
      while (index < length) {
          ch = source[index++];
          str += ch;
          if (ch === '\\') {
              ch = source[index++];
              // ECMA-262 7.8.5
              if (isLineTerminator(ch.charCodeAt(0))) {
                  throwError({}, Messages.UnterminatedRegExp);
              }
              str += ch;
          } else if (isLineTerminator(ch.charCodeAt(0))) {
              throwError({}, Messages.UnterminatedRegExp);
          } else if (classMarker) {
              if (ch === ']') {
                  classMarker = false;
              }
          } else {
              if (ch === '/') {
                  terminated = true;
                  break;
              } else if (ch === '[') {
                  classMarker = true;
              }
          }
      }

      if (!terminated) {
          throwError({}, Messages.UnterminatedRegExp);
      }

      // Exclude leading and trailing slash.
      body = str.substr(1, str.length - 2);
      return {
          value: body,
          literal: str
      };
  }

  function scanRegExpFlags() {
      var ch, str, flags, restore;

      str = '';
      flags = '';
      while (index < length) {
          ch = source[index];
          if (!isIdentifierPart(ch.charCodeAt(0))) {
              break;
          }

          ++index;
          if (ch === '\\' && index < length) {
              ch = source[index];
              if (ch === 'u') {
                  ++index;
                  restore = index;
                  ch = scanHexEscape('u');
                  if (ch) {
                      flags += ch;
                      for (str += '\\u'; restore < index; ++restore) {
                          str += source[restore];
                      }
                  } else {
                      index = restore;
                      flags += 'u';
                      str += '\\u';
                  }
                  throwErrorTolerant({}, Messages.UnexpectedToken, 'ILLEGAL');
              } else {
                  str += '\\';
                  throwErrorTolerant({}, Messages.UnexpectedToken, 'ILLEGAL');
              }
          } else {
              flags += ch;
              str += ch;
          }
      }

      return {
          value: flags,
          literal: str
      };
  }

  function scanRegExp() {
      var start, body, flags, value;

      lookahead = null;
      skipComment();
      start = index;

      body = scanRegExpBody();
      flags = scanRegExpFlags();
      value = testRegExp(body.value, flags.value);

      if (extra.tokenize) {
          return {
              type: Token.RegularExpression,
              value: value,
              regex: {
                  pattern: body.value,
                  flags: flags.value
              },
              lineNumber: lineNumber,
              lineStart: lineStart,
              start: start,
              end: index
          };
      }

      return {
          literal: body.literal + flags.literal,
          value: value,
          regex: {
              pattern: body.value,
              flags: flags.value
          },
          start: start,
          end: index
      };
  }

  function collectRegex() {
      var pos, loc, regex, token;

      skipComment();

      pos = index;
      loc = {
          start: {
              line: lineNumber,
              column: index - lineStart
          }
      };

      regex = scanRegExp();

      loc.end = {
          line: lineNumber,
          column: index - lineStart
      };

      if (!extra.tokenize) {
          // Pop the previous token, which is likely '/' or '/='
          if (extra.tokens.length > 0) {
              token = extra.tokens[extra.tokens.length - 1];
              if (token.range[0] === pos && token.type === 'Punctuator') {
                  if (token.value === '/' || token.value === '/=') {
                      extra.tokens.pop();
                  }
              }
          }

          extra.tokens.push({
              type: 'RegularExpression',
              value: regex.literal,
              regex: regex.regex,
              range: [pos, index],
              loc: loc
          });
      }

      return regex;
  }

  function isIdentifierName(token) {
      return token.type === Token.Identifier ||
          token.type === Token.Keyword ||
          token.type === Token.BooleanLiteral ||
          token.type === Token.NullLiteral;
  }

  function advanceSlash() {
      var prevToken,
          checkToken;
      // Using the following algorithm:
      // https://github.com/mozilla/sweet.js/wiki/design
      prevToken = extra.tokens[extra.tokens.length - 1];
      if (!prevToken) {
          // Nothing before that: it cannot be a division.
          return collectRegex();
      }
      if (prevToken.type === 'Punctuator') {
          if (prevToken.value === ']') {
              return scanPunctuator();
          }
          if (prevToken.value === ')') {
              checkToken = extra.tokens[extra.openParenToken - 1];
              if (checkToken &&
                      checkToken.type === 'Keyword' &&
                      (checkToken.value === 'if' ||
                       checkToken.value === 'while' ||
                       checkToken.value === 'for' ||
                       checkToken.value === 'with')) {
                  return collectRegex();
              }
              return scanPunctuator();
          }
          if (prevToken.value === '}') {
              // Dividing a function by anything makes little sense,
              // but we have to check for that.
              if (extra.tokens[extra.openCurlyToken - 3] &&
                      extra.tokens[extra.openCurlyToken - 3].type === 'Keyword') {
                  // Anonymous function.
                  checkToken = extra.tokens[extra.openCurlyToken - 4];
                  if (!checkToken) {
                      return scanPunctuator();
                  }
              } else if (extra.tokens[extra.openCurlyToken - 4] &&
                      extra.tokens[extra.openCurlyToken - 4].type === 'Keyword') {
                  // Named function.
                  checkToken = extra.tokens[extra.openCurlyToken - 5];
                  if (!checkToken) {
                      return collectRegex();
                  }
              } else {
                  return scanPunctuator();
              }
              return scanPunctuator();
          }
          return collectRegex();
      }
      if (prevToken.type === 'Keyword' && prevToken.value !== 'this') {
          return collectRegex();
      }
      return scanPunctuator();
  }

  function advance() {
      var ch;

      skipComment();

      if (index >= length) {
          return {
              type: Token.EOF,
              lineNumber: lineNumber,
              lineStart: lineStart,
              start: index,
              end: index
          };
      }

      ch = source.charCodeAt(index);

      if (isIdentifierStart(ch)) {
          return scanIdentifier();
      }

      // Very common: ( and ) and ;
      if (ch === 0x28 || ch === 0x29 || ch === 0x3B) {
          return scanPunctuator();
      }

      // String literal starts with single quote (U+0027) or double quote (U+0022).
      if (ch === 0x27 || ch === 0x22) {
          return scanStringLiteral();
      }


      // Dot (.) U+002E can also start a floating-point number, hence the need
      // to check the next character.
      if (ch === 0x2E) {
          if (isDecimalDigit(source.charCodeAt(index + 1))) {
              return scanNumericLiteral();
          }
          return scanPunctuator();
      }

      if (isDecimalDigit(ch)) {
          return scanNumericLiteral();
      }

      // Slash (/) U+002F can also start a regex.
      if (extra.tokenize && ch === 0x2F) {
          return advanceSlash();
      }

      return scanPunctuator();
  }

  function collectToken() {
      var loc, token, value, entry;

      skipComment();
      loc = {
          start: {
              line: lineNumber,
              column: index - lineStart
          }
      };

      token = advance();
      loc.end = {
          line: lineNumber,
          column: index - lineStart
      };

      if (token.type !== Token.EOF) {
          value = source.slice(token.start, token.end);
          entry = {
              type: TokenName[token.type],
              value: value,
              range: [token.start, token.end],
              loc: loc
          };
          if (token.regex) {
              entry.regex = {
                  pattern: token.regex.pattern,
                  flags: token.regex.flags
              };
          }
          extra.tokens.push(entry);
      }

      return token;
  }

  function lex() {
      var token;

      token = lookahead;
      index = token.end;
      lineNumber = token.lineNumber;
      lineStart = token.lineStart;

      lookahead = (typeof extra.tokens !== 'undefined') ? collectToken() : advance();

      index = token.end;
      lineNumber = token.lineNumber;
      lineStart = token.lineStart;

      return token;
  }

  function peek() {
      var pos, line, start;

      pos = index;
      line = lineNumber;
      start = lineStart;
      lookahead = (typeof extra.tokens !== 'undefined') ? collectToken() : advance();
      index = pos;
      lineNumber = line;
      lineStart = start;
  }

  function Position() {
      this.line = lineNumber;
      this.column = index - lineStart;
  }

  function SourceLocation() {
      this.start = new Position();
      this.end = null;
  }

  function WrappingSourceLocation(startToken) {
      if (startToken.type === Token.StringLiteral) {
          this.start = {
              line: startToken.startLineNumber,
              column: startToken.start - startToken.startLineStart
          };
      } else {
          this.start = {
              line: startToken.lineNumber,
              column: startToken.start - startToken.lineStart
          };
      }
      this.end = null;
  }

  function Node() {
      // Skip comment.
      index = lookahead.start;
      if (lookahead.type === Token.StringLiteral) {
          lineNumber = lookahead.startLineNumber;
          lineStart = lookahead.startLineStart;
      } else {
          lineNumber = lookahead.lineNumber;
          lineStart = lookahead.lineStart;
      }
      if (extra.range) {
          this.range = [index, 0];
      }
      if (extra.loc) {
          this.loc = new SourceLocation();
      }
  }

  function WrappingNode(startToken) {
      if (extra.range) {
          this.range = [startToken.start, 0];
      }
      if (extra.loc) {
          this.loc = new WrappingSourceLocation(startToken);
      }
  }

  WrappingNode.prototype = Node.prototype = {

      finish: function () {
          if (extra.range) {
              this.range[1] = index;
          }
          if (extra.loc) {
              this.loc.end = new Position();
              if (extra.source) {
                  this.loc.source = extra.source;
              }
          }
      },

      finishArrayExpression: function (elements) {
          this.type = Syntax.ArrayExpression;
          this.elements = elements;
          this.finish();
          return this;
      },

      finishAssignmentExpression: function (operator, left, right) {
          this.type = Syntax.AssignmentExpression;
          this.operator = operator;
          this.left = left;
          this.right = right;
          this.finish();
          return this;
      },

      finishBinaryExpression: function (operator, left, right) {
          this.type = (operator === '||' || operator === '&&') ? Syntax.LogicalExpression : Syntax.BinaryExpression;
          this.operator = operator;
          this.left = left;
          this.right = right;
          this.finish();
          return this;
      },

      finishCallExpression: function (callee, args) {
          this.type = Syntax.CallExpression;
          this.callee = callee;
          this.arguments = args;
          this.finish();
          return this;
      },

      finishConditionalExpression: function (test, consequent, alternate) {
          this.type = Syntax.ConditionalExpression;
          this.test = test;
          this.consequent = consequent;
          this.alternate = alternate;
          this.finish();
          return this;
      },

      finishExpressionStatement: function (expression) {
          this.type = Syntax.ExpressionStatement;
          this.expression = expression;
          this.finish();
          return this;
      },

      finishIdentifier: function (name) {
          this.type = Syntax.Identifier;
          this.name = name;
          this.finish();
          return this;
      },

      finishLiteral: function (token) {
          this.type = Syntax.Literal;
          this.value = token.value;
          this.raw = source.slice(token.start, token.end);
          if (token.regex) {
              this.regex = token.regex;
          }
          this.finish();
          return this;
      },

      finishMemberExpression: function (accessor, object, property) {
          this.type = Syntax.MemberExpression;
          this.computed = accessor === '[';
          this.object = object;
          this.property = property;
          this.finish();
          return this;
      },

      finishObjectExpression: function (properties) {
          this.type = Syntax.ObjectExpression;
          this.properties = properties;
          this.finish();
          return this;
      },

      finishProgram: function (body) {
          this.type = Syntax.Program;
          this.body = body;
          this.finish();
          return this;
      },

      finishProperty: function (kind, key, value) {
          this.type = Syntax.Property;
          this.key = key;
          this.value = value;
          this.kind = kind;
          this.finish();
          return this;
      },

      finishUnaryExpression: function (operator, argument) {
          this.type = (operator === '++' || operator === '--') ? Syntax.UpdateExpression : Syntax.UnaryExpression;
          this.operator = operator;
          this.argument = argument;
          this.prefix = true;
          this.finish();
          return this;
      }
  };

  // Return true if there is a line terminator before the next token.

  function peekLineTerminator() {
      var pos, line, start, found;

      pos = index;
      line = lineNumber;
      start = lineStart;
      skipComment();
      found = lineNumber !== line;
      index = pos;
      lineNumber = line;
      lineStart = start;

      return found;
  }

  // Throw an exception

  function throwError(token, messageFormat) {
      var error,
          args = Array.prototype.slice.call(arguments, 2),
          msg = messageFormat.replace(
              /%(\d)/g,
              function (whole, index) {
                  assert(index < args.length, 'Message reference must be in range');
                  return args[index];
              }
          );

      if (typeof token.lineNumber === 'number') {
          error = new Error('Line ' + token.lineNumber + ': ' + msg);
          error.index = token.start;
          error.lineNumber = token.lineNumber;
          error.column = token.start - lineStart + 1;
      } else {
          error = new Error('Line ' + lineNumber + ': ' + msg);
          error.index = index;
          error.lineNumber = lineNumber;
          error.column = index - lineStart + 1;
      }

      error.description = msg;
      throw error;
  }

  function throwErrorTolerant() {
      try {
          throwError.apply(null, arguments);
      } catch (e) {
          if (extra.errors) {
              extra.errors.push(e);
          } else {
              throw e;
          }
      }
  }


  // Throw an exception because of the token.

  function throwUnexpected(token) {
      if (token.type === Token.EOF) {
          throwError(token, Messages.UnexpectedEOS);
      }

      if (token.type === Token.NumericLiteral) {
          throwError(token, Messages.UnexpectedNumber);
      }

      if (token.type === Token.StringLiteral) {
          throwError(token, Messages.UnexpectedString);
      }

      if (token.type === Token.Identifier) {
          throwError(token, Messages.UnexpectedIdentifier);
      }

      if (token.type === Token.Keyword) {
          if (isFutureReservedWord(token.value)) {
              throwError(token, Messages.UnexpectedReserved);
          } else if (strict && isStrictModeReservedWord(token.value)) {
              throwErrorTolerant(token, Messages.StrictReservedWord);
              return;
          }
          throwError(token, Messages.UnexpectedToken, token.value);
      }

      // BooleanLiteral, NullLiteral, or Punctuator.
      throwError(token, Messages.UnexpectedToken, token.value);
  }

  // Expect the next token to match the specified punctuator.
  // If not, an exception will be thrown.

  function expect(value) {
      var token = lex();
      if (token.type !== Token.Punctuator || token.value !== value) {
          throwUnexpected(token);
      }
  }

  /**
   * @name expectTolerant
   * @description Quietly expect the given token value when in tolerant mode, otherwise delegates
   * to <code>expect(value)</code>
   * @param {String} value The value we are expecting the lookahead token to have
   * @since 2.0
   */
  function expectTolerant(value) {
      if (extra.errors) {
          var token = lookahead;
          if (token.type !== Token.Punctuator && token.value !== value) {
              throwErrorTolerant(token, Messages.UnexpectedToken, token.value);
          } else {
              lex();
          }
      } else {
          expect(value);
      }
  }

  // Expect the next token to match the specified keyword.
  // If not, an exception will be thrown.

  function expectKeyword(keyword) {
      var token = lex();
      if (token.type !== Token.Keyword || token.value !== keyword) {
          throwUnexpected(token);
      }
  }

  // Return true if the next token matches the specified punctuator.

  function match(value) {
      return lookahead.type === Token.Punctuator && lookahead.value === value;
  }

  // Return true if the next token matches the specified keyword

  function matchKeyword(keyword) {
      return lookahead.type === Token.Keyword && lookahead.value === keyword;
  }

  function consumeSemicolon() {
      var line;

      // Catch the very common case first: immediately a semicolon (U+003B).
      if (source.charCodeAt(index) === 0x3B || match(';')) {
          lex();
          return;
      }

      line = lineNumber;
      skipComment();
      if (lineNumber !== line) {
          return;
      }

      if (lookahead.type !== Token.EOF && !match('}')) {
          throwUnexpected(lookahead);
      }
  }

  // Return true if provided expression is LeftHandSideExpression

  function isLeftHandSide(expr) {
      return expr.type === Syntax.Identifier || expr.type === Syntax.MemberExpression;
  }

  // 11.1.4 Array Initialiser

  function parseArrayInitialiser() {
      var elements = [], node = new Node();

      expect('[');

      while (!match(']')) {
          if (match(',')) {
              lex();
              elements.push(null);
          } else {
              elements.push(parseAssignmentExpression());

              if (!match(']')) {
                  expect(',');
              }
          }
      }

      lex();

      return node.finishArrayExpression(elements);
  }

  // 11.1.5 Object Initialiser

  function parseObjectPropertyKey() {
      var token, node = new Node();

      token = lex();

      // Note: This function is called only from parseObjectProperty(), where
      // EOF and Punctuator tokens are already filtered out.

      if (token.type === Token.StringLiteral || token.type === Token.NumericLiteral) {
          if (strict && token.octal) {
              throwErrorTolerant(token, Messages.StrictOctalLiteral);
          }
          return node.finishLiteral(token);
      }

      return node.finishIdentifier(token.value);
  }

  function parseObjectProperty() {
      var token, key, id, value, param, node = new Node();

      token = lookahead;

      if (token.type === Token.Identifier) {
          id = parseObjectPropertyKey();
          expect(':');
          value = parseAssignmentExpression();
          return node.finishProperty('init', id, value);
      }
      if (token.type === Token.EOF || token.type === Token.Punctuator) {
          throwUnexpected(token);
      } else {
          key = parseObjectPropertyKey();
          expect(':');
          value = parseAssignmentExpression();
          return node.finishProperty('init', key, value);
      }
  }

  function parseObjectInitialiser() {
      var properties = [], token, property, name, key, kind, map = {}, toString = String, node = new Node();

      expect('{');

      while (!match('}')) {
          property = parseObjectProperty();

          if (property.key.type === Syntax.Identifier) {
              name = property.key.name;
          } else {
              name = toString(property.key.value);
          }
          kind = (property.kind === 'init') ? PropertyKind.Data : (property.kind === 'get') ? PropertyKind.Get : PropertyKind.Set;

          key = '$' + name;
          if (Object.prototype.hasOwnProperty.call(map, key)) {
              if (map[key] === PropertyKind.Data) {
                  if (strict && kind === PropertyKind.Data) {
                      throwErrorTolerant({}, Messages.StrictDuplicateProperty);
                  } else if (kind !== PropertyKind.Data) {
                      throwErrorTolerant({}, Messages.AccessorDataProperty);
                  }
              } else {
                  if (kind === PropertyKind.Data) {
                      throwErrorTolerant({}, Messages.AccessorDataProperty);
                  } else if (map[key] & kind) {
                      throwErrorTolerant({}, Messages.AccessorGetSet);
                  }
              }
              map[key] |= kind;
          } else {
              map[key] = kind;
          }

          properties.push(property);

          if (!match('}')) {
              expectTolerant(',');
          }
      }

      expect('}');

      return node.finishObjectExpression(properties);
  }

  // 11.1.6 The Grouping Operator

  function parseGroupExpression() {
      var expr;

      expect('(');

      ++state.parenthesisCount;

      expr = parseExpression();

      expect(')');

      return expr;
  }


  // 11.1 Primary Expressions

  var legalKeywords = {"if":1, "this":1};

  function parsePrimaryExpression() {
      var type, token, expr, node;

      if (match('(')) {
          return parseGroupExpression();
      }

      if (match('[')) {
          return parseArrayInitialiser();
      }

      if (match('{')) {
          return parseObjectInitialiser();
      }

      type = lookahead.type;
      node = new Node();

      if (type === Token.Identifier || legalKeywords[lookahead.value]) {
          expr = node.finishIdentifier(lex().value);
      } else if (type === Token.StringLiteral || type === Token.NumericLiteral) {
          if (strict && lookahead.octal) {
              throwErrorTolerant(lookahead, Messages.StrictOctalLiteral);
          }
          expr = node.finishLiteral(lex());
      } else if (type === Token.Keyword) {
          throw new Error("Disabled.");
      } else if (type === Token.BooleanLiteral) {
          token = lex();
          token.value = (token.value === 'true');
          expr = node.finishLiteral(token);
      } else if (type === Token.NullLiteral) {
          token = lex();
          token.value = null;
          expr = node.finishLiteral(token);
      } else if (match('/') || match('/=')) {
          if (typeof extra.tokens !== 'undefined') {
              expr = node.finishLiteral(collectRegex());
          } else {
              expr = node.finishLiteral(scanRegExp());
          }
          peek();
      } else {
          throwUnexpected(lex());
      }

      return expr;
  }

  // 11.2 Left-Hand-Side Expressions

  function parseArguments() {
      var args = [];

      expect('(');

      if (!match(')')) {
          while (index < length) {
              args.push(parseAssignmentExpression());
              if (match(')')) {
                  break;
              }
              expectTolerant(',');
          }
      }

      expect(')');

      return args;
  }

  function parseNonComputedProperty() {
      var token, node = new Node();

      token = lex();

      if (!isIdentifierName(token)) {
          throwUnexpected(token);
      }

      return node.finishIdentifier(token.value);
  }

  function parseNonComputedMember() {
      expect('.');

      return parseNonComputedProperty();
  }

  function parseComputedMember() {
      var expr;

      expect('[');

      expr = parseExpression();

      expect(']');

      return expr;
  }

  function parseLeftHandSideExpressionAllowCall() {
      var expr, args, property, startToken, previousAllowIn = state.allowIn;

      startToken = lookahead;
      state.allowIn = true;
      expr = parsePrimaryExpression();

      for (;;) {
          if (match('.')) {
              property = parseNonComputedMember();
              expr = new WrappingNode(startToken).finishMemberExpression('.', expr, property);
          } else if (match('(')) {
              args = parseArguments();
              expr = new WrappingNode(startToken).finishCallExpression(expr, args);
          } else if (match('[')) {
              property = parseComputedMember();
              expr = new WrappingNode(startToken).finishMemberExpression('[', expr, property);
          } else {
              break;
          }
      }
      state.allowIn = previousAllowIn;

      return expr;
  }

  function parseLeftHandSideExpression() {
      var expr, property, startToken;
      assert(state.allowIn, 'callee of new expression always allow in keyword.');

      startToken = lookahead;
      expr = parsePrimaryExpression();

      for (;;) {
          if (match('[')) {
              property = parseComputedMember();
              expr = new WrappingNode(startToken).finishMemberExpression('[', expr, property);
          } else if (match('.')) {
              property = parseNonComputedMember();
              expr = new WrappingNode(startToken).finishMemberExpression('.', expr, property);
          } else {
              break;
          }
      }
      return expr;
  }

  // 11.3 Postfix Expressions

  function parsePostfixExpression() {
      var expr, token, startToken = lookahead;

      expr = parseLeftHandSideExpressionAllowCall();

      if (lookahead.type === Token.Punctuator) {
          if ((match('++') || match('--')) && !peekLineTerminator()) {
              throw new Error("Disabled.");
          }
      }

      return expr;
  }

  // 11.4 Unary Operators

  function parseUnaryExpression() {
      var token, expr, startToken;

      if (lookahead.type !== Token.Punctuator && lookahead.type !== Token.Keyword) {
          expr = parsePostfixExpression();
      } else if (match('++') || match('--')) {
          throw new Error("Disabled.");
      } else if (match('+') || match('-') || match('~') || match('!')) {
          startToken = lookahead;
          token = lex();
          expr = parseUnaryExpression();
          expr = new WrappingNode(startToken).finishUnaryExpression(token.value, expr);
      } else if (matchKeyword('delete') || matchKeyword('void') || matchKeyword('typeof')) {
          throw new Error("Disabled.");
      } else {
          expr = parsePostfixExpression();
      }

      return expr;
  }

  function binaryPrecedence(token, allowIn) {
      var prec = 0;

      if (token.type !== Token.Punctuator && token.type !== Token.Keyword) {
          return 0;
      }

      switch (token.value) {
      case '||':
          prec = 1;
          break;

      case '&&':
          prec = 2;
          break;

      case '|':
          prec = 3;
          break;

      case '^':
          prec = 4;
          break;

      case '&':
          prec = 5;
          break;

      case '==':
      case '!=':
      case '===':
      case '!==':
          prec = 6;
          break;

      case '<':
      case '>':
      case '<=':
      case '>=':
      case 'instanceof':
          prec = 7;
          break;

      case 'in':
          prec = allowIn ? 7 : 0;
          break;

      case '<<':
      case '>>':
      case '>>>':
          prec = 8;
          break;

      case '+':
      case '-':
          prec = 9;
          break;

      case '*':
      case '/':
      case '%':
          prec = 11;
          break;

      default:
          break;
      }

      return prec;
  }

  // 11.5 Multiplicative Operators
  // 11.6 Additive Operators
  // 11.7 Bitwise Shift Operators
  // 11.8 Relational Operators
  // 11.9 Equality Operators
  // 11.10 Binary Bitwise Operators
  // 11.11 Binary Logical Operators

  function parseBinaryExpression() {
      var marker, markers, expr, token, prec, stack, right, operator, left, i;

      marker = lookahead;
      left = parseUnaryExpression();

      token = lookahead;
      prec = binaryPrecedence(token, state.allowIn);
      if (prec === 0) {
          return left;
      }
      token.prec = prec;
      lex();

      markers = [marker, lookahead];
      right = parseUnaryExpression();

      stack = [left, token, right];

      while ((prec = binaryPrecedence(lookahead, state.allowIn)) > 0) {

          // Reduce: make a binary expression from the three topmost entries.
          while ((stack.length > 2) && (prec <= stack[stack.length - 2].prec)) {
              right = stack.pop();
              operator = stack.pop().value;
              left = stack.pop();
              markers.pop();
              expr = new WrappingNode(markers[markers.length - 1]).finishBinaryExpression(operator, left, right);
              stack.push(expr);
          }

          // Shift.
          token = lex();
          token.prec = prec;
          stack.push(token);
          markers.push(lookahead);
          expr = parseUnaryExpression();
          stack.push(expr);
      }

      // Final reduce to clean-up the stack.
      i = stack.length - 1;
      expr = stack[i];
      markers.pop();
      while (i > 1) {
          expr = new WrappingNode(markers.pop()).finishBinaryExpression(stack[i - 1].value, stack[i - 2], expr);
          i -= 2;
      }

      return expr;
  }

  // 11.12 Conditional Operator

  function parseConditionalExpression() {
      var expr, previousAllowIn, consequent, alternate, startToken;

      startToken = lookahead;

      expr = parseBinaryExpression();

      if (match('?')) {
          lex();
          previousAllowIn = state.allowIn;
          state.allowIn = true;
          consequent = parseAssignmentExpression();
          state.allowIn = previousAllowIn;
          expect(':');
          alternate = parseAssignmentExpression();

          expr = new WrappingNode(startToken).finishConditionalExpression(expr, consequent, alternate);
      }

      return expr;
  }

  // 11.13 Assignment Operators

  function parseAssignmentExpression() {
      var oldParenthesisCount, token, expr, right, list, startToken;

      oldParenthesisCount = state.parenthesisCount;

      startToken = lookahead;
      token = lookahead;

      expr = parseConditionalExpression();

      return expr;
  }

  // 11.14 Comma Operator

  function parseExpression() {
      var expr, startToken = lookahead, expressions;

      expr = parseAssignmentExpression();

      if (match(',')) {
          throw new Error("Disabled."); // no sequence expressions
      }

      return expr;
  }

  // 12.4 Expression Statement

  function parseExpressionStatement(node) {
      var expr = parseExpression();
      consumeSemicolon();
      return node.finishExpressionStatement(expr);
  }

  // 12 Statements

  function parseStatement() {
      var type = lookahead.type,
          expr,
          labeledBody,
          key,
          node;

      if (type === Token.EOF) {
          throwUnexpected(lookahead);
      }

      if (type === Token.Punctuator && lookahead.value === '{') {
          throw new Error("Disabled."); // block statement
      }

      node = new Node();

      if (type === Token.Punctuator) {
          switch (lookahead.value) {
          case ';':
              throw new Error("Disabled."); // empty statement
          case '(':
              return parseExpressionStatement(node);
          default:
              break;
          }
      } else if (type === Token.Keyword) {
          throw new Error("Disabled."); // keyword
      }

      expr = parseExpression();
      consumeSemicolon();
      return node.finishExpressionStatement(expr);
  }

  // 14 Program

  function parseSourceElement() {
      if (lookahead.type === Token.Keyword) {
          switch (lookahead.value) {
          case 'const':
          case 'let':
              throw new Error("Disabled.");
          case 'function':
              throw new Error("Disabled.");
          default:
              return parseStatement();
          }
      }

      if (lookahead.type !== Token.EOF) {
          return parseStatement();
      }
  }

  function parseSourceElements() {
      var sourceElement, sourceElements = [], token, directive, firstRestricted;

      while (index < length) {
          token = lookahead;
          if (token.type !== Token.StringLiteral) {
              break;
          }

          sourceElement = parseSourceElement();
          sourceElements.push(sourceElement);
          if (sourceElement.expression.type !== Syntax.Literal) {
              // this is not directive
              break;
          }
          directive = source.slice(token.start + 1, token.end - 1);
          if (directive === 'use strict') {
              strict = true;
              if (firstRestricted) {
                  throwErrorTolerant(firstRestricted, Messages.StrictOctalLiteral);
              }
          } else {
              if (!firstRestricted && token.octal) {
                  firstRestricted = token;
              }
          }
      }

      while (index < length) {
          sourceElement = parseSourceElement();
          if (typeof sourceElement === 'undefined') {
              break;
          }
          sourceElements.push(sourceElement);
      }
      return sourceElements;
  }

  function parseProgram() {
      var body, node;

      skipComment();
      peek();
      node = new Node();
      strict = true; // assume strict

      body = parseSourceElements();
      return node.finishProgram(body);
  }

  function filterTokenLocation() {
      var i, entry, token, tokens = [];

      for (i = 0; i < extra.tokens.length; ++i) {
          entry = extra.tokens[i];
          token = {
              type: entry.type,
              value: entry.value
          };
          if (entry.regex) {
              token.regex = {
                  pattern: entry.regex.pattern,
                  flags: entry.regex.flags
              };
          }
          if (extra.range) {
              token.range = entry.range;
          }
          if (extra.loc) {
              token.loc = entry.loc;
          }
          tokens.push(token);
      }

      extra.tokens = tokens;
  }

  function tokenize(code, options) {
      var toString,
          tokens;

      toString = String;
      if (typeof code !== 'string' && !(code instanceof String)) {
          code = toString(code);
      }

      source = code;
      index = 0;
      lineNumber = (source.length > 0) ? 1 : 0;
      lineStart = 0;
      length = source.length;
      lookahead = null;
      state = {
          allowIn: true,
          labelSet: {},
          inFunctionBody: false,
          inIteration: false,
          inSwitch: false,
          lastCommentStart: -1
      };

      extra = {};

      // Options matching.
      options = options || {};

      // Of course we collect tokens here.
      options.tokens = true;
      extra.tokens = [];
      extra.tokenize = true;
      // The following two fields are necessary to compute the Regex tokens.
      extra.openParenToken = -1;
      extra.openCurlyToken = -1;

      extra.range = (typeof options.range === 'boolean') && options.range;
      extra.loc = (typeof options.loc === 'boolean') && options.loc;

      if (typeof options.tolerant === 'boolean' && options.tolerant) {
          extra.errors = [];
      }

      try {
          peek();
          if (lookahead.type === Token.EOF) {
              return extra.tokens;
          }

          lex();
          while (lookahead.type !== Token.EOF) {
              try {
                  lex();
              } catch (lexError) {
                  if (extra.errors) {
                      extra.errors.push(lexError);
                      // We have to break on the first error
                      // to avoid infinite loops.
                      break;
                  } else {
                      throw lexError;
                  }
              }
          }

          filterTokenLocation();
          tokens = extra.tokens;
          if (typeof extra.errors !== 'undefined') {
              tokens.errors = extra.errors;
          }
      } catch (e) {
          throw e;
      } finally {
          extra = {};
      }
      return tokens;
  }

  function parse(code, options) {
      var program, toString;

      toString = String;
      if (typeof code !== 'string' && !(code instanceof String)) {
          code = toString(code);
      }

      source = code;
      index = 0;
      lineNumber = (source.length > 0) ? 1 : 0;
      lineStart = 0;
      length = source.length;
      lookahead = null;
      state = {
          allowIn: true,
          labelSet: {},
          parenthesisCount: 0,
          inFunctionBody: false,
          inIteration: false,
          inSwitch: false,
          lastCommentStart: -1
      };

      extra = {};
      if (typeof options !== 'undefined') {
          extra.range = (typeof options.range === 'boolean') && options.range;
          extra.loc = (typeof options.loc === 'boolean') && options.loc;

          if (extra.loc && options.source !== null && options.source !== undefined) {
              extra.source = toString(options.source);
          }

          if (typeof options.tokens === 'boolean' && options.tokens) {
              extra.tokens = [];
          }
          if (typeof options.tolerant === 'boolean' && options.tolerant) {
              extra.errors = [];
          }
      }

      try {
          program = parseProgram();
          if (typeof extra.tokens !== 'undefined') {
              filterTokenLocation();
              program.tokens = extra.tokens;
          }
          if (typeof extra.errors !== 'undefined') {
              program.errors = extra.errors;
          }
      } catch (e) {
          throw e;
      } finally {
          extra = {};
      }

      return program;
  }

  return {
    tokenize: tokenize,
    parse: parse
  };

})();vg.parse = {};vg.parse.axes = (function() {
  var ORIENT = {
    "x":      "bottom",
    "y":      "left",
    "top":    "top",
    "bottom": "bottom",
    "left":   "left",
    "right":  "right"
  };

  function axes(spec, axes, scales) {
    (spec || []).forEach(function(def, index) {
      axes[index] = axes[index] || vg.scene.axis();
      axis(def, index, axes[index], scales);
    });
  };

  function axis(def, index, axis, scales) {
    // axis scale
    if (def.scale !== undefined) {
      axis.scale(scales[def.scale]);
    }

    // axis orientation
    axis.orient(def.orient || ORIENT[def.type]);
    // axis offset
    axis.offset(def.offset || 0);
    // axis layer
    axis.layer(def.layer || "front");
    // axis grid lines
    axis.grid(def.grid || false);
    // axis title
    axis.title(def.title || null);
    // axis title offset
    axis.titleOffset(def.titleOffset != null
      ? def.titleOffset : vg.config.axis.titleOffset);
    // axis values
    axis.tickValues(def.values || null);
    // axis label formatting
    axis.tickFormat(def.format || null);
    // axis tick subdivision
    axis.tickSubdivide(def.subdivide || 0);
    // axis tick padding
    axis.tickPadding(def.tickPadding || vg.config.axis.padding);

    // axis tick size(s)
    var size = [];
    if (def.tickSize !== undefined) {
      for (var i=0; i<3; ++i) size.push(def.tickSize);
    } else {
      var ts = vg.config.axis.tickSize;
      size = [ts, ts, ts];
    }
    if (def.tickSizeMajor != null) size[0] = def.tickSizeMajor;
    if (def.tickSizeMinor != null) size[1] = def.tickSizeMinor;
    if (def.tickSizeEnd   != null) size[2] = def.tickSizeEnd;
    if (size.length) {
      axis.tickSize.apply(axis, size);
    }

    // axis tick count
    axis.tickCount(def.ticks || vg.config.axis.ticks);

    // style properties
    var p = def.properties;
    if (p && p.ticks) {
      axis.majorTickProperties(p.majorTicks
        ? vg.extend({}, p.ticks, p.majorTicks) : p.ticks);
      axis.minorTickProperties(p.minorTicks
        ? vg.extend({}, p.ticks, p.minorTicks) : p.ticks);
    } else {
      axis.majorTickProperties(p && p.majorTicks || {});
      axis.minorTickProperties(p && p.minorTicks || {});
    }
    axis.tickLabelProperties(p && p.labels || {});
    axis.titleProperties(p && p.title || {});
    axis.gridLineProperties(p && p.grid || {});
    axis.domainProperties(p && p.axis || {});
  }

  return axes;
})();
vg.parse.data = function(spec, callback) {
  var model = {
    defs: spec,
    load: {},
    flow: {},
    deps: {},
    source: {},
    sorted: null
  };

  var count = 0;
  
  function load(d) {
    return function(error, data) {
      if (error) {
        vg.error("LOADING FAILED: " + d.url);
      } else {
        model.load[d.name] = vg.data.read(data.toString(), d.format);
      }
      if (--count === 0) callback();
    }
  }
  
  // process each data set definition
  (spec || []).forEach(function(d) {
    if (d.url) {
      count += 1;
      vg.data.load(d.url, load(d)); 
    } else if (d.values) {
      model.load[d.name] = vg.data.read(d.values, d.format);
    } else if (d.source) {
      (model.source[d.source] || (model.source[d.source] = [])).push(d.name);
    }
    
    if (d.transform) {
      var flow = vg.parse.dataflow(d);
      model.flow[d.name] = flow;
      flow.dependencies.forEach(function(dep) {
        (model.deps[dep] || (model.deps[dep] = [])).push(d.name);
      });
    }
  });
  
  // topological sort by dependencies
  var names = (spec || []).map(vg.accessor("name")),
      order = [], v = {}, n;
  function visit(n) {
    if (v[n] === 1) return; // not a DAG!
    if (!v[n]) {
      v[n] = 1;
      (model.source[n] || []).forEach(visit);
      (model.deps[n] || []).forEach(visit);
      v[n] = 2;
      order.push(n);
    }
  }
  while (names.length) { if (v[n=names.pop()] !== 2) visit(n); }
  model.sorted = order.reverse();
  
  if (count === 0) setTimeout(callback, 1);
  return model;
};vg.parse.dataflow = function(def) {
  var tx = (def.transform || []).map(vg.parse.transform),
      df = tx.length
        ? function(data, db, group) {
            return tx.reduce(function(d,t) { return t(d,db,group); }, data);
          }
        : vg.identity;
  df.transforms = tx;
  df.dependencies = vg.keys((def.transform || [])
    .reduce(function(map, tdef) {
      var deps = vg.data[tdef.type].dependencies;
      if (deps) deps.forEach(function(d) {
        if (tdef[d]) map[tdef[d]] = 1;
      });
      return map;
    }, {}));
  return df;
};vg.parse.expr = (function() {

  var parse = vg.expression.parse;
  var codegen = vg.expression.code({
    idWhiteList: ['d', 'index', 'data']
  });

  return function(expr) {
    var code = codegen(parse(expr));
    return Function('d', 'index', 'data',
      '"use strict"; return (' + code + ');');
  };

})();

// vg.parse.expr = (function() {
// 
//   var CONSTANT = {
//    "E":       "Math.E",
//    "LN2":     "Math.LN2",
//    "LN10":    "Math.LN10",
//    "LOG2E":   "Math.LOG2E",
//    "LOG10E":  "Math.LOG10E",
//    "PI":      "Math.PI",
//    "SQRT1_2": "Math.SQRT1_2",
//    "SQRT2":   "Math.SQRT2"
//   };
// 
//   var FUNCTION = {
//    "abs":    "Math.abs",
//    "acos":   "Math.acos",
//    "asin":   "Math.asin",
//    "atan":   "Math.atan",
//    "atan2":  "Math.atan2",
//    "ceil":   "Math.ceil",
//    "cos":    "Math.cos",
//    "exp":    "Math.exp",
//     "floor":  "Math.floor",
//     "format": "d3.format",
//     "log":    "Math.log",
//    "max":    "Math.max",
//    "min":    "Math.min",
//    "pow":    "Math.pow",
//    "random": "Math.random",
//    "round":  "Math.round",
//    "sin":    "Math.sin",
//    "sqrt":   "Math.sqrt",
//    "tan":    "Math.tan"
//   };
// 
//   var lexer = /([\"\']|[\=\<\>\~\&\|\?\:\+\-\/\*\%\!\^\,\;\[\]\{\}\(\) ]+)/;
// 
//   return function(x) {
//     if (vg.config.safeMode) {
//       vg.error("Safe mode: Expression parsing disabled.");
//       return vg.true;
//     }
// 
//     var tokens = x.split(lexer),
//         t, v, i, n, sq, dq;
// 
//     for (sq=0, dq=0, i=0, n=tokens.length; i<n; ++i) {
//       var t = tokens[i];
//       if (t==="'") { if (!dq) sq = !sq; continue; }
//       if (t==='"') { if (!sq) dq = !dq; continue; }
//       if (dq || sq) continue;
//       if (CONSTANT[t]) {
//         tokens[i] = CONSTANT[t];
//       }
//       if (FUNCTION[t] && (v=tokens[i+1]) && v[0]==="(") {
//         tokens[i] = FUNCTION[t];
//       }
//     }
// 
//     return Function("d", "index", "data", "return ("+tokens.join("")+");");
//   };
// 
// })();
vg.parse.legends = (function() {

  function legends(spec, legends, scales) {
    (spec || []).forEach(function(def, index) {
      legends[index] = legends[index] || vg.scene.legend();
      legend(def, index, legends[index], scales);
    });
  };

  function legend(def, index, legend, scales) {
    // legend scales
    legend.size  (def.size   ? scales[def.size]   : null);
    legend.shape (def.shape  ? scales[def.shape]  : null);
    legend.fill  (def.fill   ? scales[def.fill]   : null);
    legend.stroke(def.stroke ? scales[def.stroke] : null);

    // legend orientation
    if (def.orient) legend.orient(def.orient);

    // legend offset
    if (def.offset != null) legend.offset(def.offset);

    // legend title
    legend.title(def.title || null);

    // legend values
    legend.values(def.values || null);

    // legend label formatting
    legend.format(def.format !== undefined ? def.format : null);

    // style properties
    var p = def.properties;
    legend.titleProperties(p && p.title || {});
    legend.labelProperties(p && p.labels || {});
    legend.legendProperties(p && p.legend || {});
    legend.symbolProperties(p && p.symbols || {});
    legend.gradientProperties(p && p.gradient || {});
  }
  
  return legends;
})();vg.parse.mark = function(mark) {
  var props = mark.properties,
      group = mark.marks;

  // parse mark property definitions
  vg.keys(props).forEach(function(k) {
    props[k] = vg.parse.properties(mark.type, props[k]);
  });

  // parse delay function
  if (mark.delay) {
    mark.delay = vg.parse.properties(mark.type, {delay: mark.delay});
  }

  // parse mark data definition
  if (mark.from) {
    var name = mark.from.data,
        tx = vg.parse.dataflow(mark.from);
    mark.from = function(db, group, parentData) {
      var data = vg.scene.data(name ? db[name] : null, parentData);
      return tx(data, db, group);
    };
  }

  // recurse if group type
  if (group) {
    mark.marks = group.map(vg.parse.mark);
  }
    
  return mark;
};vg.parse.marks = function(spec, width, height) {
  return {
    type: "group",
    width: width,
    height: height,
    scales: spec.scales || [],
    axes: spec.axes || [],
    legends: spec.legends || [],
    marks: (spec.marks || []).map(vg.parse.mark)
  };
};vg.parse.padding = function(pad) {
  if (pad == null) return "auto";
  else if (vg.isString(pad)) return pad==="strict" ? "strict" : "auto";
  else if (vg.isObject(pad)) return pad;
  var p = vg.isNumber(pad) ? pad : 20;
  return {top:p, left:p, right:p, bottom:p};
};
vg.parse.properties = (function() {
  function compile(mark, spec) {
    var code = "",
        names = vg.keys(spec),
        i, len, name, ref, vars = {};
        
    code += "var o = trans ? {} : item;\n"
    
    for (i=0, len=names.length; i<len; ++i) {
      ref = spec[name = names[i]];
      code += (i > 0) ? "\n  " : "  ";
      code += "o."+name+" = "+valueRef(name, ref)+";";
      vars[name] = true;
    }
    
    if (vars.x2) {
      if (vars.x) {
        code += "\n  if (o.x > o.x2) { "
              + "var t = o.x; o.x = o.x2; o.x2 = t; };";
        code += "\n  o.width = (o.x2 - o.x);";
      } else if (vars.width) {
        code += "\n  o.x = (o.x2 - o.width);";
      } else {
        code += "\n  o.x = o.x2;"
      }
    }
    if (vars.xc) {
      if (vars.width) {
        code += "\n  o.x = (o.xc - o.width/2);";
      } else {
        code += "\n  o.x = o.xc;"
      }
    }

    if (vars.y2) {
      if (vars.y) {
        code += "\n  if (o.y > o.y2) { "
              + "var t = o.y; o.y = o.y2; o.y2 = t; };";
        code += "\n  o.height = (o.y2 - o.y);";
      } else if (vars.height) {
        code += "\n  o.y = (o.y2 - o.height);";
      } else {
        code += "\n  o.y = o.y2;"
      }
    }
    if (vars.yc) {
      if (vars.height) {
        code += "\n  o.y = (o.yc - o.height/2);";
      } else {
        code += "\n  o.y = o.yc;"
      }
    }
    
    if (hasPath(mark, vars)) code += "\n  item.touch();";
    code += "\n  if (trans) trans.interpolate(item, o);";

    try {
      return Function("item", "group", "trans", code);
    } catch (e) {
      vg.error(e);
      vg.log(code);
    }
  }
  
  function hasPath(mark, vars) {
    return vars.path ||
      ((mark==="area" || mark==="line") &&
        (vars.x || vars.x2 || vars.width ||
         vars.y || vars.y2 || vars.height ||
         vars.tension || vars.interpolate));
  }
  
  var GROUP_VARS = {
    "width": 1,
    "height": 1,
    "mark.group.width": 1,
    "mark.group.height": 1
  };

  function valueRef(name, ref) {
    if (ref == null) return null;
    var isColor = name==="fill" || name==="stroke";

    if (isColor) {
      if (ref.c) {
        return colorRef("hcl", ref.h, ref.c, ref.l);
      } else if (ref.h || ref.s) {
        return colorRef("hsl", ref.h, ref.s, ref.l);
      } else if (ref.l || ref.a) {
        return colorRef("lab", ref.l, ref.a, ref.b);
      } else if (ref.r || ref.g || ref.b) {
        return colorRef("rgb", ref.r, ref.g, ref.b);
      }
    }

    if (ref.template) {
      return vg.parse.template.source(ref.template, "item.datum");
    }

    // initialize value
    var val = "item.datum.data";
    if (ref.value !== undefined) {
      val = vg.str(ref.value);
    }

    // get field reference for enclosing group
    if (ref.group != null) {
      var grp = "group.datum";
      if (vg.isString(ref.group)) {
        grp = GROUP_VARS[ref.group]
          ? "group." + ref.group
          : "group.datum["+vg.field(ref.group).map(vg.str).join("][")+"]";
      }
    }

    // get data field value
    if (ref.field != null) {
      if (vg.isString(ref.field)) {
        val = "item.datum["+vg.field(ref.field).map(vg.str).join("][")+"]";
        if (ref.group != null) { val = "this.accessor("+val+")("+grp+")"; }
      } else {
        val = "this.accessor(group.datum["
            + vg.field(ref.field.group).map(vg.str).join("][")
            + "])(item.datum.data)";
      }
    } else if (ref.group != null) {
      val = grp;
    }

    // run through scale function
    if (ref.scale != null) {
      var scale = vg.isString(ref.scale)
        ? vg.str(ref.scale)
        : (ref.scale.group ? "group" : "item")
          + ".datum[" + vg.str(ref.scale.group || ref.scale.field) + "]";
      scale = "group.scales[" + scale + "]";
      val = scale + (ref.band ? ".rangeBand()" : "("+val+")");
    }
    
    // multiply, offset, return value
    val = "(" + (ref.mult?(vg.number(ref.mult)+" * "):"") + val + ")"
      + (ref.offset ? " + " + vg.number(ref.offset) : "");
    return val;
  }
  
  function colorRef(type, x, y, z) {
    var xx = x ? valueRef("", x) : vg.config.color[type][0],
        yy = y ? valueRef("", y) : vg.config.color[type][1],
        zz = z ? valueRef("", z) : vg.config.color[type][2];
    return "(this.d3." + type + "(" + [xx,yy,zz].join(",") + ') + "")';
  }
  
  return compile;
})();vg.parse.scales = (function() {
  var LINEAR = "linear",
      ORDINAL = "ordinal",
      LOG = "log",
      POWER = "pow",
      TIME = "time",
      QUANTILE = "quantile",
      GROUP_PROPERTY = {width: 1, height: 1};

  function scales(spec, scales, db, group) {
    return (spec || []).reduce(function(o, def) {
      var name = def.name, prev = name + ":prev";
      o[name] = scale(def, o[name], db, group);
      o[prev] = o[prev] || o[name];
      return o;
    }, scales || {});
  }

  function scale(def, scale, db, group) {
    var s = instance(def, scale),
        m = s.type===ORDINAL ? ordinal : quantitative,
        rng = range(def, group),
        data = vg.values(group.datum);

    m(def, s, rng, db, data);
    return s;
  }

  function instance(def, scale) {
    var type = def.type || LINEAR;
    if (!scale || type !== scale.type) {
      var ctor = vg.config.scale[type] || d3.scale[type];
      if (!ctor) vg.error("Unrecognized scale type: " + type);
      (scale = ctor()).type = scale.type || type;
      scale.scaleName = def.name;
    }
    return scale;
  }

  function ordinal(def, scale, rng, db, data) {
    var dataDrivenRange = false,
        pad = def.padding || 0,
        outer = def.outerPadding == null ? pad : def.outerPadding,
        domain, sort, str, refs;

    // range pre-processing for data-driven ranges
    if (vg.isObject(def.range) && !vg.isArray(def.range)) {
      dataDrivenRange = true;
      refs = def.range.fields || vg.array(def.range);
      rng = extract(refs, db, data);
    }

    // domain
    sort = def.sort && !dataDrivenRange;
    domain = domainValues(def, db, data, sort);
    if (domain) scale.domain(domain);

    // width-defined range
    if (def.bandWidth) {
      var bw = def.bandWidth,
          len = domain.length,
          start = rng[0] || 0,
          space = def.points ? (pad*bw) : (pad*bw*(len-1) + 2*outer);
      rng = [start, start + (bw * len + space)];
    }

    // range
    str = typeof rng[0] === 'string';
    if (str || rng.length > 2 || rng.length===1 || dataDrivenRange) {
      scale.range(rng); // color or shape values
    } else if (def.points && (def.round || def.round == null)) {
      scale.rangeRoundPoints(rng, pad);
    } else if (def.points) {
      scale.rangePoints(rng, pad);
    } else if (def.round || def.round == null) {
      scale.rangeRoundBands(rng, pad, outer);
    } else {
      scale.rangeBands(rng, pad, outer);
    }
  }

  function quantitative(def, scale, rng, db, data) {
    var domain, interval;

    // domain
    domain = (def.type === QUANTILE)
      ? domainValues(def, db, data, false)
      : domainMinMax(def, db, data);
    scale.domain(domain);

    // range
    // vertical scales should flip by default, so use XOR here
    if (def.range === "height") rng = rng.reverse();
    scale[def.round && scale.rangeRound ? "rangeRound" : "range"](rng);

    if (def.exponent && def.type===POWER) scale.exponent(def.exponent);
    if (def.clamp) scale.clamp(true);
    if (def.nice) {
      if (def.type === TIME) {
        interval = d3.time[def.nice];
        if (!interval) vg.error("Unrecognized interval: " + interval);
        scale.nice(interval);
      } else {
        scale.nice();
      }
    }
  }
  
  function extract(refs, db, data) {
    return refs.reduce(function(values, r) {        
      var dat = vg.values(db[r.data] || data),
          get = vg.accessor(vg.isString(r.field)
              ? r.field : "data." + vg.accessor(r.field.group)(data));
      return vg.unique(dat, get, values);
    }, []);
  }
  
  function domainValues(def, db, data, sort) {
    var domain = def.domain, values, refs;
    if (vg.isArray(domain)) {
      values = sort ? domain.slice() : domain;
    } else if (vg.isObject(domain)) {
      refs = domain.fields || vg.array(domain);
      values = extract(refs, db, data);
    }
    if (values && sort) values.sort(vg.cmp);
    return values;
  }
  
  function domainMinMax(def, db, data) {
    var domain = [null, null], refs, z;
    
    function extract(ref, min, max, z) {
      var dat = vg.values(db[ref.data] || data);
      var fields = vg.array(ref.field).map(function(f) {
        return vg.isString(f) ? f
          : "data." + vg.accessor(f.group)(data);
      });
      
      fields.forEach(function(f,i) {
        f = vg.accessor(f);
        if (min) domain[0] = d3.min([domain[0], d3.min(dat, f)]);
        if (max) domain[z] = d3.max([domain[z], d3.max(dat, f)]);
      });
    }

    if (def.domain !== undefined) {
      if (vg.isArray(def.domain)) {
        domain = def.domain.slice();
      } else if (vg.isObject(def.domain)) {
        refs = def.domain.fields || vg.array(def.domain);
        refs.forEach(function(r) { extract(r,1,1,1); });
      } else {
        domain = def.domain;
      }
    }
    z = domain.length - 1;
    if (def.domainMin !== undefined) {
      if (vg.isObject(def.domainMin)) {
        domain[0] = null;
        refs = def.domainMin.fields || vg.array(def.domainMin);
        refs.forEach(function(r) { extract(r,1,0,z); });
      } else {
        domain[0] = def.domainMin;
      }
    }
    if (def.domainMax !== undefined) {
      if (vg.isObject(def.domainMax)) {
        domain[z] = null;
        refs = def.domainMax.fields || vg.array(def.domainMax);
        refs.forEach(function(r) { extract(r,0,1,z); });
      } else {
        domain[z] = def.domainMax;
      }
    }
    if (def.type !== LOG && def.type !== TIME && (def.zero || def.zero===undefined)) {
      domain[0] = Math.min(0, domain[0]);
      domain[z] = Math.max(0, domain[z]);
    }
    return domain;
  }

  function range(def, group) {
    var rng = [null, null];

    if (def.range !== undefined) {
      if (typeof def.range === 'string') {
        if (GROUP_PROPERTY[def.range]) {
          rng = [0, group[def.range]];
        } else if (vg.config.range[def.range]) {
          rng = vg.config.range[def.range];
        } else {
          vg.error("Unrecogized range: "+def.range);
          return rng;
        }
      } else if (vg.isArray(def.range)) {
        rng = vg.duplicate(def.range);
      } else if (vg.isObject(def.range)) {
        return null; // early exit
      } else {
        rng = [0, def.range];
      }
    }
    if (def.rangeMin !== undefined) {
      rng[0] = def.rangeMin;
    }
    if (def.rangeMax !== undefined) {
      rng[rng.length-1] = def.rangeMax;
    }
    
    if (def.reverse !== undefined) {
      var rev = def.reverse;
      if (vg.isObject(rev)) {
        rev = vg.accessor(rev.field)(group.datum);
      }
      if (rev) rng = rng.reverse();
    }
    
    return rng;
  }

  return scales;
})();
vg.parse.spec = function(spec, callback, viewFactory) {
  
  viewFactory = viewFactory || vg.ViewFactory;
  
  function parse(spec) {
    // protect against subsequent spec modification
    spec = vg.duplicate(spec);
    
    var width = spec.width || 500,
        height = spec.height || 500,
        viewport = spec.viewport || null;
    
    var defs = {
      width: width,
      height: height,
      viewport: viewport,
      padding: vg.parse.padding(spec.padding),
      marks: vg.parse.marks(spec, width, height),
      data: vg.parse.data(spec.data, function() { callback(viewConstructor); })
    };
    
    var viewConstructor = viewFactory(defs);
  }
  
  vg.isObject(spec) ? parse(spec) :
    d3.json(spec, function(error, json) {
      error ? vg.error(error) : parse(json);
    });
};vg.parse.template = function(text) {
  var source = vg.parse.template.source(text, "d");
  source = "var __t; return " + source + ";";

  try {
    return (new Function("d", source)).bind(vg);
  } catch (e) {
    e.source = source;
    throw e;
  }
};

vg.parse.template.source = function(text, variable) {
  variable = variable || "obj";
  var index = 0;
  var source = "'";
  var regex = vg_template_re;

  // Compile the template source, escaping string literals appropriately.
  text.replace(regex, function(match, interpolate, offset) {
    source += text
      .slice(index, offset)
      .replace(vg_template_escaper, vg_template_escapeChar);
    index = offset + match.length;

    if (interpolate) {
      source += "'\n+((__t=("
        + vg_template_var(interpolate, variable)
        + "))==null?'':__t)+\n'";
    }

    // Adobe VMs need the match returned to produce the correct offest.
    return match;
  });
  return source + "'";
};

var vg_template_var = function(text, variable) {
  var filters = text.split('|');
  var prop = filters.shift().trim();
  var format = [];
  
  var source = vg.field(prop).map(vg.str).join("][");
  source = "(" + variable + "[" + source + "])";
  
  for (var i=0; i<filters.length; ++i) {
    var f = filters[i], args = null, pidx, a, b;

    if ((pidx=f.indexOf(':')) > 0) {
      f = f.slice(0, pidx);
      args = filters[i].slice(pidx+1).split(',')
        .map(function(s) { return s.trim(); });
    }
    f = f.trim();

    switch (f) {
      case 'length':
        source += '.length';
        break;
      case 'lower':
        source += '.toLowerCase()';
        break;
      case 'upper':
        source += '.toUpperCase()';
        break;
      case 'lower-locale':
        source += '.toLocaleLowerCase()';
        break;
      case 'upper-locale':
        source += '.toLocaleUpperCase()';
        break;
      case 'trim':
        source += '.trim()';
        break;
      case 'left':
        a = vg.number(args[0]);
        source += '.slice(0,'+a+')';
        break;
      case 'right':
        a = vg.number(args[0]);
        source += '.slice(-'+a+')';
        break;
      case 'mid':
        a = vg.number(args[0]);
        b = a + vg.number(args[1]);
        source += '.slice(+'+a+','+b+')';
        break;
      case 'slice':
        a = vg.number(args[0]);
        source += '.slice('+ a +
          (args.length > 1 ? ',' + vg.number(args[1]) : '') + ')';
        break;
      case 'truncate':
        a = vg.number(args[0]);
        b = args[1];
        b = (b!=="left" && b!=="middle" && b!=="center") ? "right" : b;
        source = 'this.truncate(' + source + ',' + a + ',"' + b + '")';
        break;
      case 'number':
        a = vg_template_format(args[0], d3.format);
        source = 'this.__formats['+a+']('+source+')';
        break;
      case 'time':
        a = vg_template_format(args[0], d3.time.format);
        source = 'this.__formats['+a+']('+source+')';
        break;
      default:
        throw Error("Unrecognized template filter: " + f);
    }
  }
  
  return source;
}

var vg_template_re = /\{\{(.+?)\}\}|$/g;

// Certain characters need to be escaped so that they can be put into a
// string literal.
var vg_template_escapes = {
  "'":      "'",
  '\\':     '\\',
  '\r':     'r',
  '\n':     'n',
  '\u2028': 'u2028',
  '\u2029': 'u2029'
};

var vg_template_escaper = /\\|'|\r|\n|\u2028|\u2029/g;

var vg_template_escapeChar = function(match) {
  return '\\' + vg_template_escapes[match];
};

var vg_template_formats = [];
var vg_template_format_map = {};

var vg_template_format = function(pattern, fmt) {
  if ((pattern[0] === "'" && pattern[pattern.length-1] === "'") ||
      (pattern[0] !== '"' && pattern[pattern.length-1] === '"')) {
    pattern = pattern.slice(1, -1);
  } else {
    throw Error("Format pattern must be quoted: " + pattern);
  }
  if (!vg_template_format_map[pattern]) {
    var f = fmt(pattern);
    var i = vg_template_formats.length;
    vg_template_formats.push(f);
    vg_template_format_map[pattern] = i;
  }
  return vg_template_format_map[pattern];
};

vg.__formats = vg_template_formats;vg.parse.transform = function(def) {
  var tx = vg.data[def.type]();
      
  vg.keys(def).forEach(function(k) {
    if (k === 'type') return;
    (tx[k])(def[k]);
  });
  
  return tx;
};vg.scene = {};

vg.scene.GROUP  = "group",
vg.scene.ENTER  = 0,
vg.scene.UPDATE = 1,
vg.scene.EXIT   = 2;

vg.scene.DEFAULT_DATA = {"sentinel":1}

vg.scene.data = function(data, parentData) {
  var DEFAULT = vg.scene.DEFAULT_DATA;

  // if data is undefined, inherit or use default
  data = vg.values(data || parentData || [DEFAULT]);

  // if inheriting default data, ensure its in an array
  if (data === DEFAULT) data = [DEFAULT];
  
  return data;
};

vg.scene.fontString = function(o) {
  return (o.fontStyle ? o.fontStyle + " " : "")
    + (o.fontVariant ? o.fontVariant + " " : "")
    + (o.fontWeight ? o.fontWeight + " " : "")
    + (o.fontSize != null ? o.fontSize : vg.config.render.fontSize) + "px "
    + (o.font || vg.config.render.font);
};vg.scene.Item = (function() {
  function item(mark) {
    this.mark = mark;
  }
  
  var prototype = item.prototype;

  prototype.hasPropertySet = function(name) {
    var props = this.mark.def.properties;
    return props && props[name] != null;
  };

  prototype.cousin = function(offset, index) {
    if (offset === 0) return this;
    offset = offset || -1;
    var mark = this.mark,
        group = mark.group,
        iidx = index==null ? mark.items.indexOf(this) : index,
        midx = group.items.indexOf(mark) + offset;
    return group.items[midx].items[iidx];
  };
  
  prototype.sibling = function(offset) {
    if (offset === 0) return this;
    offset = offset || -1;
    var mark = this.mark,
        iidx = mark.items.indexOf(this) + offset;
    return mark.items[iidx];
  };
  
  prototype.remove = function() {
    var item = this,
        list = item.mark.items,
        i = list.indexOf(item);
    if (i >= 0) (i===list.length-1) ? list.pop() : list.splice(i, 1);
    return item;
  };
  
  prototype.touch = function() {
    if (this.pathCache) this.pathCache = null;
    if (this.mark.pathCache) this.mark.pathCache = null;
  };
  
  return item;
})();

vg.scene.item = function(mark) {
  return new vg.scene.Item(mark);
};vg.scene.visit = function(node, func) {
  var i, n, s, m, items;
  if (func(node)) return true;

  var sets = ["items", "axisItems", "legendItems"];
  for (s=0, m=sets.length; s<m; ++s) {
    if (items = node[sets[s]]) {
      for (i=0, n=items.length; i<n; ++i) {
        if (vg.scene.visit(items[i], func)) return true;
      }
    }
  }
};vg.scene.build = (function() {
  var GROUP  = vg.scene.GROUP,
      ENTER  = vg.scene.ENTER,
      UPDATE = vg.scene.UPDATE,
      EXIT   = vg.scene.EXIT,
      DEFAULT= {"sentinel":1};
  
  function build(def, db, node, parentData, reentrant) {
    var data = vg.scene.data(
      def.from ? def.from(db, node, parentData) : null,
      parentData);
    
    // build node and items
    node = buildNode(def, node);
    node.items = buildItems(def, data, node);
    buildTrans(def, node);
    
    // recurse if group
    if (def.type === GROUP) {
      buildGroup(def, db, node, reentrant);
    }
    
    return node;
  };
  
  function buildNode(def, node) {
    node = node || {};
    node.def = def;
    node.marktype = def.type;
    node.interactive = !(def.interactive === false);
    return node;
  }
  
  function buildItems(def, data, node) {
    var keyf = keyFunction(def.key),
        prev = node.items || [],
        next = [],
        map = {},
        i, key, len, item, datum, enter;

    for (i=0, len=prev.length; i<len; ++i) {
      item = prev[i];
      item.status = EXIT;
      if (keyf) map[item.key] = item;
    }
    
    for (i=0, len=data.length; i<len; ++i) {
      datum = data[i];
      key = i;
      item = keyf ? map[key = keyf(datum)] : prev[i];
      enter = item ? false : (item = vg.scene.item(node), true);
      item.status = enter ? ENTER : UPDATE;
      item.datum = datum;
      item.key = key;
      next.push(item);
    }

    for (i=0, len=prev.length; i<len; ++i) {
      item = prev[i];
      if (item.status === EXIT) {
        item.key = keyf ? item.key : next.length;
        next.splice(item.index, 0, item);
      }
    }
    
    return next;
  }
  
  function buildGroup(def, db, node, reentrant) {
    var groups = node.items,
        marks = def.marks,
        i, len, m, mlen, name, group;

    for (i=0, len=groups.length; i<len; ++i) {
      group = groups[i];
      
      // update scales
      if (!reentrant && group.scales) for (name in group.scales) {
        if (name.indexOf(":prev") < 0) {
          group.scales[name+":prev"] = group.scales[name].copy();
        }
      }

      // build items
      group.items = group.items || [];
      for (m=0, mlen=marks.length; m<mlen; ++m) {
        group.items[m] = build(marks[m], db, group.items[m], group.datum);
        group.items[m].group = group;
      }
    }
  }

  function buildTrans(def, node) {
    if (def.duration) node.duration = def.duration;
    if (def.ease) node.ease = d3.ease(def.ease)
    if (def.delay) {
      var items = node.items, group = node.group, n = items.length, i;
      for (i=0; i<n; ++i) def.delay.call(this, items[i], group);
    }
  }
  
  function keyFunction(key) {
    if (key == null) return null;
    var f = vg.array(key).map(vg.accessor);
    return function(d) {
      for (var s="", i=0, n=f.length; i<n; ++i) {
        if (i>0) s += "|";
        s += String(f[i](d));
      }
      return s;
    }
  }
  
  return build;
})();vg.scene.bounds = (function() {

  var parse = vg.canvas.path.parse,
      boundPath = vg.canvas.path.bounds,
      areaPath = vg.canvas.path.area,
      linePath = vg.canvas.path.line,
      halfpi = Math.PI / 2,
      sqrt3 = Math.sqrt(3),
      tan30 = Math.tan(30 * Math.PI / 180),
      gfx = null;

  function context() {
    return gfx || (gfx = (vg.config.isNode
      ? new (require("canvas"))(1,1)
      : d3.select("body").append("canvas")
          .attr("class", "vega_hidden")
          .attr("width", 1)
          .attr("height", 1)
          .style("display", "none")
          .node())
      .getContext("2d"));
  }

  function pathBounds(o, path, bounds) {
    if (path == null) {
      bounds.set(0, 0, 0, 0);
    } else {
      boundPath(path, bounds);
      if (o.stroke && o.opacity !== 0 && o.strokeWidth > 0) {
        bounds.expand(o.strokeWidth);
      }
    }
    return bounds;
  }

  function path(o, bounds) {
    var p = o.path
      ? o.pathCache || (o.pathCache = parse(o.path))
      : null;
    return pathBounds(o, p, bounds);
  }
  
  function area(o, bounds) {
    var items = o.mark.items, o = items[0];
    var p = o.pathCache || (o.pathCache = parse(areaPath(items)));
    return pathBounds(items[0], p, bounds);
  }

  function line(o, bounds) {
    var items = o.mark.items, o = items[0];
    var p = o.pathCache || (o.pathCache = parse(linePath(items)));
    return pathBounds(items[0], p, bounds);
  }

  function rect(o, bounds) {
    var x = o.x || 0,
        y = o.y || 0,
        w = (x + o.width) || 0,
        h = (y + o.height) || 0;
    bounds.set(x, y, w, h);
    if (o.stroke && o.opacity !== 0 && o.strokeWidth > 0) {
      bounds.expand(o.strokeWidth);
    }
    return bounds;
  }

  function image(o, bounds) {
    var w = o.width || 0,
        h = o.height || 0,
        x = (o.x||0) - (o.align === "center"
            ? w/2 : (o.align === "right" ? w : 0)),
        y = (o.y||0) - (o.baseline === "middle"
            ? h/2 : (o.baseline === "bottom" ? h : 0));
    return bounds.set(x, y, x+w, y+h);
  }

  function rule(o, bounds) {
    var x1, y1;
    bounds.set(
      x1 = o.x || 0,
      y1 = o.y || 0,
      o.x2 != null ? o.x2 : x1,
      o.y2 != null ? o.y2 : y1
    );
    if (o.stroke && o.opacity !== 0 && o.strokeWidth > 0) {
      bounds.expand(o.strokeWidth);
    }
    return bounds;
  }
  
  function arc(o, bounds) {
    var cx = o.x || 0,
        cy = o.y || 0,
        ir = o.innerRadius || 0,
        or = o.outerRadius || 0,
        sa = (o.startAngle || 0) - halfpi,
        ea = (o.endAngle || 0) - halfpi,
        xmin = Infinity, xmax = -Infinity,
        ymin = Infinity, ymax = -Infinity,
        a, i, n, x, y, ix, iy, ox, oy;

    var angles = [sa, ea],
        s = sa - (sa%halfpi);
    for (i=0; i<4 && s<ea; ++i, s+=halfpi) {
      angles.push(s);
    }

    for (i=0, n=angles.length; i<n; ++i) {
      a = angles[i];
      x = Math.cos(a); ix = ir*x; ox = or*x;
      y = Math.sin(a); iy = ir*y; oy = or*y;
      xmin = Math.min(xmin, ix, ox);
      xmax = Math.max(xmax, ix, ox);
      ymin = Math.min(ymin, iy, oy);
      ymax = Math.max(ymax, iy, oy);
    }

    bounds.set(cx+xmin, cy+ymin, cx+xmax, cy+ymax);
    if (o.stroke && o.opacity !== 0 && o.strokeWidth > 0) {
      bounds.expand(o.strokeWidth);
    }
    return bounds;
  }

  function symbol(o, bounds) {
    var size = o.size != null ? o.size : 100,
        x = o.x || 0,
        y = o.y || 0,
        r, t, rx, ry;

    switch (o.shape) {
      case "cross":
        r = Math.sqrt(size / 5) / 2;
        t = 3*r;
        bounds.set(x-t, y-r, x+t, y+r);
        break;

      case "diamond":
        ry = Math.sqrt(size / (2 * tan30));
        rx = ry * tan30;
        bounds.set(x-rx, y-ry, x+rx, y+ry);
        break;

      case "square":
        t = Math.sqrt(size);
        r = t / 2;
        bounds.set(x-r, y-r, x+r, y+r);
        break;

      case "triangle-down":
        rx = Math.sqrt(size / sqrt3);
        ry = rx * sqrt3 / 2;
        bounds.set(x-rx, y-ry, x+rx, y+ry);
        break;

      case "triangle-up":
        rx = Math.sqrt(size / sqrt3);
        ry = rx * sqrt3 / 2;
        bounds.set(x-rx, y-ry, x+rx, y+ry);
        break;

      default:
        r = Math.sqrt(size/Math.PI);
        bounds.set(x-r, y-r, x+r, y+r);
    }
    if (o.stroke && o.opacity !== 0 && o.strokeWidth > 0) {
      bounds.expand(o.strokeWidth);
    }
    return bounds;
  }

  function text(o, bounds, noRotate) {
    var x = (o.x || 0) + (o.dx || 0),
        y = (o.y || 0) + (o.dy || 0),
        h = o.fontSize || vg.config.render.fontSize,
        a = o.align,
        b = o.baseline,
        r = o.radius || 0,
        g = context(), w, t;

    g.font = vg.scene.fontString(o);
    g.textAlign = a || "left";
    g.textBaseline = b || "alphabetic";
    w = g.measureText(o.text || "").width;

    if (r) {
      t = (o.theta || 0) - Math.PI/2;
      x += r * Math.cos(t);
      y += r * Math.sin(t);
    }

    // horizontal
    if (a === "center") {
      x = x - (w / 2);
    } else if (a === "right") {
      x = x - w;
    } else {
      // left by default, do nothing
    }

    /// TODO find a robust solution for heights.
    /// These offsets work for some but not all fonts.

    // vertical
    if (b === "top") {
      y = y + (h/5);
    } else if (b === "bottom") {
      y = y - h;
    } else if (b === "middle") {
      y = y - (h/2) + (h/10);
    } else {
      y = y - 4*h/5; // alphabetic by default
    }
    
    bounds.set(x, y, x+w, y+h);
    if (o.angle && !noRotate) {
      bounds.rotate(o.angle*Math.PI/180, o.x||0, o.y||0);
    }
    return bounds.expand(noRotate ? 0 : 1);
  }

  function group(g, bounds, includeLegends) {
    var axes = g.axisItems || [],
        legends = g.legendItems || [], j, m;

    for (j=0, m=axes.length; j<m; ++j) {
      bounds.union(axes[j].bounds);
    }
    for (j=0, m=g.items.length; j<m; ++j) {
      bounds.union(g.items[j].bounds);
    }
    if (includeLegends) {
      for (j=0, m=legends.length; j<m; ++j) {
        bounds.union(legends[j].bounds);
      }
      if (g.width != null && g.height != null) {
        bounds.add(g.width, g.height);
      }
      if (g.x != null && g.y != null) {
        bounds.add(0, 0);
      }
    }
    bounds.translate(g.x||0, g.y||0);
    return bounds;
  }

  var methods = {
    group:  group,
    symbol: symbol,
    image:  image,
    rect:   rect,
    rule:   rule,
    arc:    arc,
    text:   text,
    path:   path,
    area:   area,
    line:   line
  };

  function itemBounds(item, func, opt) {
    func = func || methods[item.mark.marktype];
    if (!item.bounds_prev) item['bounds:prev'] = new vg.Bounds();
    var b = item.bounds, pb = item['bounds:prev'];
    if (b) pb.clear().union(b);
    item.bounds = func(item, b ? b.clear() : new vg.Bounds(), opt);
    if (!b) pb.clear().union(item.bounds);
    return item.bounds;
  }

  function markBounds(mark, bounds, opt) {
    bounds = bounds || mark.bounds && mark.bounds.clear() || new vg.Bounds();
    var type  = mark.marktype,
        func  = methods[type],
        items = mark.items,
        item, i, len;
        
    if (type==="area" || type==="line") {
      if (items.length) {
        items[0].bounds = func(items[0], bounds);
      }
    } else {
      for (i=0, len=items.length; i<len; ++i) {
        bounds.union(itemBounds(items[i], func, opt));
      }
    }
    mark.bounds = bounds;
  }
  
  return {
    mark:  markBounds,
    item:  itemBounds,
    text:  text,
    group: group
  };

})();vg.scene.encode = (function() {
  var GROUP  = vg.scene.GROUP,
      ENTER  = vg.scene.ENTER,
      UPDATE = vg.scene.UPDATE,
      EXIT   = vg.scene.EXIT,
      EMPTY  = {};

  function main(scene, def, trans, request, items) {
    (request && items)
      ? update.call(this, scene, def, trans, request, items)
      : encode.call(this, scene, scene, def, trans, request);
    return scene;
  }
  
  function update(scene, def, trans, request, items) {
    items = vg.array(items);
    var i, len, item, group, props, prop;
    for (i=0, len=items.length; i<len; ++i) {
      item = items[i];
      group = item.mark.group || null;
      props = item.mark.def.properties;
      prop = props && props[request];
      if (prop) {
        prop.call(vg, item, group, trans);
        vg.scene.bounds.item(item);
      }
    }
  }
  
  function encode(group, scene, def, trans, request) {
    encodeItems.call(this, group, scene.items, def, trans, request);
    if (scene.marktype === GROUP) {
      encodeGroup.call(this, scene, def, group, trans, request);
    } else {
      vg.scene.bounds.mark(scene);
    }
  }
  
  function encodeLegend(group, scene, def, trans, request) {
    encodeGroup.call(this, scene, def, group, trans, request);
    encodeItems.call(this, group, scene.items, def, trans, request);
    vg.scene.bounds.mark(scene, null, true);
  }
  
  function encodeGroup(scene, def, parent, trans, request) {
    var i, len, m, mlen, group, scales,
        axes, axisItems, axisDef, leg, legItems, legDef;

    for (i=0, len=scene.items.length; i<len; ++i) {
      group = scene.items[i];

      // cascade scales recursively
      // use parent scales if there are no group-level scale defs
      scales = group.scales || (group.scales =
        def.scales ? vg.extend({}, parent.scales) : parent.scales);
      
      // update group-level scales
      if (def.scales) {
        vg.parse.scales(def.scales, scales, this._data, group);
      }
      
      // update group-level axes
      if (def.axes) {
        axes = group.axes || (group.axes = []);
        axisItems = group.axisItems || (group.axisItems = []);
        vg.parse.axes(def.axes, axes, group.scales);
        axes.forEach(function(a, i) {
          axisDef = a.def();
          axisItems[i] = vg.scene.build(axisDef, this._data, axisItems[i], null, 1);
          axisItems[i].group = group;
          encode.call(this, group, group.axisItems[i], axisDef, trans);
        });
      }
      
      // encode children marks
      for (m=0, mlen=group.items.length; m<mlen; ++m) {
        encode.call(this, group, group.items[m], def.marks[m], trans, request);
      }
    }
    
    // compute bounds (without legend)
    vg.scene.bounds.mark(scene, null, !def.legends);
    
    // update legends
    if (def.legends) {
      for (i=0, len=scene.items.length; i<len; ++i) {
        group = scene.items[i];
        leg = group.legends || (group.legends = []);
        legItems = group.legendItems || (group.legendItems = []);
        vg.parse.legends(def.legends, leg, group.scales);
        leg.forEach(function(l, i) {
          legDef = l.def();
          legItems[i] = vg.scene.build(legDef, this._data, legItems[i], null, 1);
          legItems[i].group = group;
          encodeLegend.call(this, group, group.legendItems[i], legDef, trans);
        });
      }
      vg.scene.bounds.mark(scene, null, true);
    }
  }
  
  function encodeItems(group, items, def, trans, request) {    
    var props  = def.properties || EMPTY,
        enter  = props.enter,
        update = props.update,
        exit   = props.exit,
        i, len, item, prop;

    if (request) {
      if (prop = props[request]) {
        for (i=0, len=items.length; i<len; ++i) {
          prop.call(vg, items[i], group, trans);
        }
      }
      return; // exit early if given request
    }

    for (i=0; i<items.length; ++i) {
      item = items[i];

      // enter set
      if (item.status === ENTER) {
        if (enter) enter.call(vg, item, group);
        item.status = UPDATE;
      }

      // update set      
      if (item.status !== EXIT && update) {
        update.call(vg, item, group, trans);
      }
      
      // exit set
      if (item.status === EXIT) {
        if (exit) exit.call(vg, item, group, trans);
        if (trans && !exit) trans.interpolate(item, EMPTY);
        else if (!trans) items[i--].remove();
      }
    }
  }
  
  return main;
})();vg.scene.Transition = (function() {
  function trans(duration, ease) {
    this.duration = duration || 500;
    this.ease = ease && d3.ease(ease) || d3.ease("cubic-in-out");
    this.updates = {next: null};
  }
  
  var prototype = trans.prototype;
  
  var skip = {
    "text": 1,
    "url":  1
  };
  
  prototype.interpolate = function(item, values) {
    var key, curr, next, interp, list = null;

    for (key in values) {
      curr = item[key];
      next = values[key];      
      if (curr !== next) {
        if (skip[key] || curr === undefined) {
          // skip interpolation for specific keys or undefined start values
          item[key] = next;
        } else if (typeof curr === "number" && !isFinite(curr)) {
          // for NaN or infinite numeric values, skip to final value
          item[key] = next;
        } else {
          // otherwise lookup interpolator
          interp = d3.interpolate(curr, next);
          interp.property = key;
          (list || (list=[])).push(interp);
        }
      }
    }

    if (list === null && item.status === vg.scene.EXIT) {
      list = []; // ensure exiting items are included
    }

    if (list != null) {
      list.item = item;
      list.ease = item.mark.ease || this.ease;
      list.next = this.updates.next;
      this.updates.next = list;
    }
    return this;
  };
  
  prototype.start = function(callback) {
    var t = this, prev = t.updates, curr = prev.next;
    for (; curr!=null; prev=curr, curr=prev.next) {
      if (curr.item.status === vg.scene.EXIT) curr.remove = true;
    }
    t.callback = callback;
    d3.timer(function(elapsed) { return step.call(t, elapsed); });
  };

  function step(elapsed) {
    var list = this.updates, prev = list, curr = prev.next,
        duration = this.duration,
        item, delay, f, e, i, n, stop = true;

    for (; curr!=null; prev=curr, curr=prev.next) {
      item = curr.item;
      delay = item.delay || 0;

      f = (elapsed - delay) / duration;
      if (f < 0) { stop = false; continue; }
      if (f > 1) f = 1;
      e = curr.ease(f);

      for (i=0, n=curr.length; i<n; ++i) {
        item[curr[i].property] = curr[i](e);
      }
      item.touch();
      vg.scene.bounds.item(item);

      if (f === 1) {
        if (curr.remove) item.remove();
        prev.next = curr.next;
        curr = prev;
      } else {
        stop = false;
      }
    }

    this.callback();
    return stop;
  };
  
  return trans;
  
})();

vg.scene.transition = function(dur, ease) {
  return new vg.scene.Transition(dur, ease);
};vg.scene.axis = function() {
  var scale,
      orient = vg.config.axis.orient,
      offset = 0,
      titleOffset = vg.config.axis.titleOffset,
      axisDef = null,
      layer = "front",
      grid = false,
      title = null,
      tickMajorSize = vg.config.axis.tickSize,
      tickMinorSize = vg.config.axis.tickSize,
      tickEndSize = vg.config.axis.tickSize,
      tickPadding = vg.config.axis.padding,
      tickValues = null,
      tickFormatString = null,
      tickSubdivide = 0,
      tickCount = vg.config.axis.ticks,
      gridLineStyle = {},
      tickLabelStyle = {},
      majorTickStyle = {},
      minorTickStyle = {},
      titleStyle = {},
      domainStyle = {};

  var axis = {};

  function reset() {
    axisDef = null;
  }

  function getTickFormatString() {
    return tickFormatString || (scale.type === 'log' ? ".1s" : null);
  }

  function buildTickFormat() {
    var fmtStr = getTickFormatString();
    if (scale.tickFormat) {
      return scale.tickFormat(tickCount, fmtStr);
    } else if (fmtStr) {
      return ((scale.type === 'time')
        ? d3.time.format(fmtStr)
        : d3.format(fmtStr));
    } else {
      return String;
    }
  }

  function buildTicks(fmt) {
    var ticks = {
      major: tickValues,
      minor: null
    };
    
    if (ticks.major == null) {
      ticks.major = scale.ticks
        ? scale.ticks(tickCount)
        : scale.domain();
    }

    ticks.minor = vg_axisSubdivide(scale, ticks.major, tickSubdivide)
      .map(vg.data.ingest);

    ticks.major = ticks.major.map(function(d) {
      return (d = vg.data.ingest(d), d.label = fmt(d.data), d);
    });
    
    return ticks;
  }

  axis.def = function() {
    var def = axisDef ? axisDef : (axisDef = axis_def(scale));
    var fmt = buildTickFormat();
    var ticks = buildTicks(fmt);
    var tdata = title ? [title].map(vg.data.ingest) : [];
    
    // update axis def
    def.marks[0].from = function() { return grid ? ticks.major : []; };
    def.marks[1].from = function() { return ticks.major; };
    def.marks[2].from = function() { return ticks.minor; };
    def.marks[3].from = def.marks[1].from;
    def.marks[4].from = function() { return [1]; };
    def.marks[5].from = function() { return tdata; };
    def.offset = offset;
    def.orient = orient;
    def.layer = layer;
    return def;
  };

  function axis_def(scale) {
    // setup scale mapping
    var newScale, oldScale, range;
    if (scale.type === "ordinal") {
      newScale = {scale: scale.scaleName, offset: 0.5 + scale.rangeBand()/2};
      oldScale = newScale;
    } else {
      newScale = {scale: scale.scaleName, offset: 0.5};
      oldScale = {scale: scale.scaleName+":prev", offset: 0.5};
    }
    range = vg_axisScaleRange(scale);

    // setup axis marks
    var gridLines = vg_axisTicks();
    var majorTicks = vg_axisTicks();
    var minorTicks = vg_axisTicks();
    var tickLabels = vg_axisTickLabels();
    var domain = vg_axisDomain();
    var title = vg_axisTitle();
    gridLines.properties.enter.stroke = {value: vg.config.axis.gridColor};

    // extend axis marks based on axis orientation
    vg_axisTicksExtend(orient, gridLines, oldScale, newScale, Infinity);
    vg_axisTicksExtend(orient, majorTicks, oldScale, newScale, tickMajorSize);
    vg_axisTicksExtend(orient, minorTicks, oldScale, newScale, tickMinorSize);
    vg_axisLabelExtend(orient, tickLabels, oldScale, newScale, tickMajorSize, tickPadding);

    vg_axisDomainExtend(orient, domain, range, tickEndSize);
    vg_axisTitleExtend(orient, title, range, titleOffset); // TODO get offset
    
    // add / override custom style properties
    vg.extend(gridLines.properties.update, gridLineStyle);
    vg.extend(majorTicks.properties.update, majorTickStyle);
    vg.extend(minorTicks.properties.update, minorTickStyle);
    vg.extend(tickLabels.properties.update, tickLabelStyle);
    vg.extend(domain.properties.update, domainStyle);
    vg.extend(title.properties.update, titleStyle);

    var marks = [gridLines, majorTicks, minorTicks, tickLabels, domain, title];
    return {
      type: "group",
      interactive: false,
      properties: { enter: vg_axisUpdate, update: vg_axisUpdate },
      marks: marks.map(vg.parse.mark)
    };
  }

  axis.scale = function(x) {
    if (!arguments.length) return scale;
    if (scale !== x) { scale = x; reset(); }
    return axis;
  };

  axis.orient = function(x) {
    if (!arguments.length) return orient;
    if (orient !== x) {
      orient = x in vg_axisOrients ? x + "" : vg.config.axis.orient;
      reset();
    }
    return axis;
  };

  axis.title = function(x) {
    if (!arguments.length) return title;
    if (title !== x) { title = x; reset(); }
    return axis;
  };

  axis.tickCount = function(x) {
    if (!arguments.length) return tickCount;
    tickCount = x;
    return axis;
  };

  axis.tickValues = function(x) {
    if (!arguments.length) return tickValues;
    tickValues = x;
    return axis;
  };

  axis.tickFormat = function(x) {
    if (!arguments.length) return tickFormatString;
    if (tickFormatString !== x) {
      tickFormatString = x;
      reset();
    }
    return axis;
  };
  
  axis.tickSize = function(x, y) {
    if (!arguments.length) return tickMajorSize;
    var n = arguments.length - 1,
        major = +x,
        minor = n > 1 ? +y : tickMajorSize,
        end   = n > 0 ? +arguments[n] : tickMajorSize;

    if (tickMajorSize !== major ||
        tickMinorSize !== minor ||
        tickEndSize !== end) {
      reset();
    }

    tickMajorSize = major;
    tickMinorSize = minor;
    tickEndSize = end;
    return axis;
  };

  axis.tickSubdivide = function(x) {
    if (!arguments.length) return tickSubdivide;
    tickSubdivide = +x;
    return axis;
  };
  
  axis.offset = function(x) {
    if (!arguments.length) return offset;
    offset = vg.isObject(x) ? x : +x;
    return axis;
  };

  axis.tickPadding = function(x) {
    if (!arguments.length) return tickPadding;
    if (tickPadding !== +x) { tickPadding = +x; reset(); }
    return axis;
  };

  axis.titleOffset = function(x) {
    if (!arguments.length) return titleOffset;
    if (titleOffset !== +x) { titleOffset = +x; reset(); }
    return axis;
  };

  axis.layer = function(x) {
    if (!arguments.length) return layer;
    if (layer !== x) { layer = x; reset(); }
    return axis;
  };

  axis.grid = function(x) {
    if (!arguments.length) return grid;
    if (grid !== x) { grid = x; reset(); }
    return axis;
  };

  axis.gridLineProperties = function(x) {
    if (!arguments.length) return gridLineStyle;
    if (gridLineStyle !== x) { gridLineStyle = x; }
    return axis;
  };

  axis.majorTickProperties = function(x) {
    if (!arguments.length) return majorTickStyle;
    if (majorTickStyle !== x) { majorTickStyle = x; }
    return axis;
  };

  axis.minorTickProperties = function(x) {
    if (!arguments.length) return minorTickStyle;
    if (minorTickStyle !== x) { minorTickStyle = x; }
    return axis;
  };

  axis.tickLabelProperties = function(x) {
    if (!arguments.length) return tickLabelStyle;
    if (tickLabelStyle !== x) { tickLabelStyle = x; }
    return axis;
  };

  axis.titleProperties = function(x) {
    if (!arguments.length) return titleStyle;
    if (titleStyle !== x) { titleStyle = x; }
    return axis;
  };

  axis.domainProperties = function(x) {
    if (!arguments.length) return domainStyle;
    if (domainStyle !== x) { domainStyle = x; }
    return axis;
  };
  
  axis.reset = function() { reset(); };

  return axis;
};

var vg_axisOrients = {top: 1, right: 1, bottom: 1, left: 1};

function vg_axisSubdivide(scale, ticks, m) {
  subticks = [];
  if (m && ticks.length > 1) {
    var extent = vg_axisScaleExtent(scale.domain()),
        subticks,
        i = -1,
        n = ticks.length,
        d = (ticks[1] - ticks[0]) / ++m,
        j,
        v;
    while (++i < n) {
      for (j = m; --j > 0;) {
        if ((v = +ticks[i] - j * d) >= extent[0]) {
          subticks.push(v);
        }
      }
    }
    for (--i, j = 0; ++j < m && (v = +ticks[i] + j * d) < extent[1];) {
      subticks.push(v);
    }
  }
  return subticks;
}

function vg_axisScaleExtent(domain) {
  var start = domain[0], stop = domain[domain.length - 1];
  return start < stop ? [start, stop] : [stop, start];
}

function vg_axisScaleRange(scale) {
  return scale.rangeExtent
    ? scale.rangeExtent()
    : vg_axisScaleExtent(scale.range());
}

var vg_axisAlign = {
  bottom: "center",
  top: "center",
  left: "right",
  right: "left"
};

var vg_axisBaseline = {
  bottom: "top",
  top: "bottom",
  left: "middle",
  right: "middle"
};

function vg_axisLabelExtend(orient, labels, oldScale, newScale, size, pad) {
  size = Math.max(size, 0) + pad;
  if (orient === "left" || orient === "top") {
    size *= -1;
  }  
  if (orient === "top" || orient === "bottom") {
    vg.extend(labels.properties.enter, {
      x: oldScale,
      y: {value: size},
    });
    vg.extend(labels.properties.update, {
      x: newScale,
      y: {value: size},
      align: {value: "center"},
      baseline: {value: vg_axisBaseline[orient]}
    });
  } else {
    vg.extend(labels.properties.enter, {
      x: {value: size},
      y: oldScale,
    });
    vg.extend(labels.properties.update, {
      x: {value: size},
      y: newScale,
      align: {value: vg_axisAlign[orient]},
      baseline: {value: "middle"}
    });
  }
}

function vg_axisTicksExtend(orient, ticks, oldScale, newScale, size) {
  var sign = (orient === "left" || orient === "top") ? -1 : 1;
  if (size === Infinity) {
    size = (orient === "top" || orient === "bottom")
      ? {group: "mark.group.height", mult: -sign}
      : {group: "mark.group.width", mult: -sign};
  } else {
    size = {value: sign * size};
  }
  if (orient === "top" || orient === "bottom") {
    vg.extend(ticks.properties.enter, {
      x:  oldScale,
      y:  {value: 0},
      y2: size
    });
    vg.extend(ticks.properties.update, {
      x:  newScale,
      y:  {value: 0},
      y2: size
    });
    vg.extend(ticks.properties.exit, {
      x:  newScale,
    });        
  } else {
    vg.extend(ticks.properties.enter, {
      x:  {value: 0},
      x2: size,
      y:  oldScale
    });
    vg.extend(ticks.properties.update, {
      x:  {value: 0},
      x2: size,
      y:  newScale
    });
    vg.extend(ticks.properties.exit, {
      y:  newScale,
    });
  }
}

function vg_axisTitleExtend(orient, title, range, offset) {
  var mid = ~~((range[0] + range[1]) / 2),
      sign = (orient === "top" || orient === "left") ? -1 : 1;
  
  if (orient === "bottom" || orient === "top") {
    vg.extend(title.properties.update, {
      x: {value: mid},
      y: {value: sign*offset},
      angle: {value: 0}
    });
  } else {
    vg.extend(title.properties.update, {
      x: {value: sign*offset},
      y: {value: mid},
      angle: {value: -90}
    });
  }
}

function vg_axisDomainExtend(orient, domain, range, size) {
  var path;
  if (orient === "top" || orient === "left") {
    size = -1 * size;
  }
  if (orient === "bottom" || orient === "top") {
    path = "M" + range[0] + "," + size + "V0H" + range[1] + "V" + size;
  } else {
    path = "M" + size + "," + range[0] + "H0V" + range[1] + "H" + size;
  }
  domain.properties.update.path = {value: path};
}

function vg_axisUpdate(item, group, trans) {
  var o = trans ? {} : item,
      offset = item.mark.def.offset,
      orient = item.mark.def.orient,
      width  = group.width,
      height = group.height; // TODO fallback to global w,h?

    if (vg.isArray(offset)) {
      var ofx = offset[0],
          ofy = offset[1];

      switch (orient) {
        case "left":   { o.x = -ofx; o.y = ofy; break; }
        case "right":  { o.x = width + ofx; o.y = ofy; break; }
        case "bottom": { o.x = ofx; o.y = height + ofy; break; }
        case "top":    { o.x = ofx; o.y = -ofy; break; }
        default:       { o.x = ofx; o.y = ofy; }
      }
    } else {
      if (vg.isObject(offset)) {
        offset = -group.scales[offset.scale](offset.value);
      }

      switch (orient) {
        case "left":   { o.x = -offset; o.y = 0; break; }
        case "right":  { o.x = width + offset; o.y = 0; break; }
        case "bottom": { o.x = 0; o.y = height + offset; break; }
        case "top":    { o.x = 0; o.y = -offset; break; }
        default:       { o.x = 0; o.y = 0; }
      }
    }

  if (trans) trans.interpolate(item, o);
}

function vg_axisTicks() {
  return {
    type: "rule",
    interactive: false,
    key: "data",
    properties: {
      enter: {
        stroke: {value: vg.config.axis.tickColor},
        strokeWidth: {value: vg.config.axis.tickWidth},
        opacity: {value: 1e-6}
      },
      exit: { opacity: {value: 1e-6} },
      update: { opacity: {value: 1} }
    }
  };
}

function vg_axisTickLabels() {
  return {
    type: "text",
    interactive: true,
    key: "data",
    properties: {
      enter: {
        fill: {value: vg.config.axis.tickLabelColor},
        font: {value: vg.config.axis.tickLabelFont},
        fontSize: {value: vg.config.axis.tickLabelFontSize},
        opacity: {value: 1e-6},
        text: {field: "label"}
      },
      exit: { opacity: {value: 1e-6} },
      update: { opacity: {value: 1} }
    }
  };
}

function vg_axisTitle() {
  return {
    type: "text",
    interactive: true,
    properties: {
      enter: {
        font: {value: vg.config.axis.titleFont},
        fontSize: {value: vg.config.axis.titleFontSize},
        fontWeight: {value: vg.config.axis.titleFontWeight},
        fill: {value: vg.config.axis.titleColor},
        align: {value: "center"},
        baseline: {value: "middle"},
        text: {field: "data"}
      },
      update: {}
    }
  };
}

function vg_axisDomain() {
  return {
    type: "path",
    interactive: false,
    properties: {
      enter: {
        x: {value: 0.5},
        y: {value: 0.5},
        stroke: {value: vg.config.axis.axisColor},
        strokeWidth: {value: vg.config.axis.axisWidth}
      },
      update: {}
    }
  };
}
vg.scene.legend = function() {
  var size = null,
      shape = null,
      fill = null,
      stroke = null,
      spacing = null,
      values = null,
      format = null,
      formatString = null,
      title = undefined,
      orient = "right",
      offset = vg.config.legend.offset,
      padding = vg.config.legend.padding,
      legendDef,
      tickArguments = [5],
      legendStyle = {},
      symbolStyle = {},
      gradientStyle = {},
      titleStyle = {},
      labelStyle = {};

  var legend = {},
      legendDef = null;

  function reset() { legendDef = null; }

  legend.def = function() {
    var scale = size || shape || fill || stroke;
    
    format = !formatString ? null : ((scale.type === 'time')
      ? d3.time.format(formatString)
      : d3.format(formatString));
    
    if (!legendDef) {
      legendDef = (scale===fill || scale===stroke) && !discrete(scale.type)
        ? quantDef(scale)
        : ordinalDef(scale);
    }
    legendDef.orient = orient;
    legendDef.offset = offset;
    legendDef.padding = padding;
    return legendDef;
  };

  function discrete(type) {
    return type==="ordinal" || type==="quantize"
      || type==="quantile" || type==="threshold";
  }

  function ordinalDef(scale) {
    var def = o_legend_def(size, shape, fill, stroke);

    // generate data
    var data = (values == null
      ? (scale.ticks ? scale.ticks.apply(scale, tickArguments) : scale.domain())
      : values).map(vg.data.ingest);
    var fmt = format==null ? (scale.tickFormat ? scale.tickFormat.apply(scale, tickArguments) : String) : format;
    
    // determine spacing between legend entries
    var fs, range, offset, pad=5, domain = d3.range(data.length);
    if (size) {
      range = data.map(function(x) { return Math.sqrt(size(x.data)); });
      offset = d3.max(range);
      range = range.reduce(function(a,b,i,z) {
          if (i > 0) a[i] = a[i-1] + z[i-1]/2 + pad;
          return (a[i] += b/2, a); }, [0]).map(Math.round);
    } else {
      offset = Math.round(Math.sqrt(vg.config.legend.symbolSize));
      range = spacing
        || (fs = labelStyle.fontSize) && (fs.value + pad)
        || (vg.config.legend.labelFontSize + pad);
      range = domain.map(function(d,i) {
        return Math.round(offset/2 + i*range);
      });
    }

    // account for padding and title size
    var sz = padding, ts;
    if (title) {
      ts = titleStyle.fontSize;
      sz += 5 + ((ts && ts.value) || vg.config.legend.titleFontSize);
    }
    for (var i=0, n=range.length; i<n; ++i) range[i] += sz;
    
    // build scale for label layout
    var scale = {
      name: "legend",
      type: "ordinal",
      points: true,
      domain: domain,
      range: range
    };
    
    // update legend def
    var tdata = (title ? [title] : []).map(vg.data.ingest);
    data.forEach(function(d) {
      d.label = fmt(d.data);
      d.offset = offset;
    });
    def.scales = [ scale ];
    def.marks[0].from = function() { return tdata; };
    def.marks[1].from = function() { return data; };
    def.marks[2].from = def.marks[1].from;
    return def;
  }

  function o_legend_def(size, shape, fill, stroke) {
    // setup legend marks
    var titles = vg_legendTitle(),
        symbols = vg_legendSymbols(),
        labels = vg_vLegendLabels();

    // extend legend marks
    vg_legendSymbolExtend(symbols, size, shape, fill, stroke);
    
    // add / override custom style properties
    vg.extend(titles.properties.update, titleStyle);
    vg.extend(symbols.properties.update, symbolStyle);
    vg.extend(labels.properties.update, labelStyle);

    // padding from legend border
    titles.properties.enter.x.value += padding;
    titles.properties.enter.y.value += padding;
    labels.properties.enter.x.offset += padding + 1;
    symbols.properties.enter.x.offset = padding + 1;
    labels.properties.update.x.offset += padding + 1;
    symbols.properties.update.x.offset = padding + 1;

    return {
      type: "group",
      interactive: false,
      properties: {
        enter: vg.parse.properties("group", legendStyle),
        update: vg_legendUpdate
      },
      marks: [titles, symbols, labels].map(vg.parse.mark)
    };
  }

  function quantDef(scale) {
    var def = q_legend_def(scale),
        dom = scale.domain(),
        data = dom.map(vg.data.ingest),
        width = (gradientStyle.width && gradientStyle.width.value) || vg.config.legend.gradientWidth,
        fmt = format==null ? (scale.tickFormat ? scale.tickFormat.apply(scale, tickArguments) : String) : format;

    // build scale for label layout
    var layout = {
      name: "legend",
      type: scale.type,
      round: true,
      zero: false,
      domain: [dom[0], dom[dom.length-1]],
      range: [padding, width+padding]
    };
    if (scale.type==="pow") layout.exponent = scale.exponent();
    
    // update legend def
    var tdata = (title ? [title] : []).map(vg.data.ingest);
    data.forEach(function(d,i) {
      d.label = fmt(d.data);
      d.align = i==(data.length-1) ? "right" : i==0 ? "left" : "center";
    });
    def.scales = [ layout ];
    def.marks[0].from = function() { return tdata; };
    def.marks[1].from = function() { return [1]; };
    def.marks[2].from = function() { return data; };
    return def;
  }
  
  function q_legend_def(scale) {
    // setup legend marks
    var titles = vg_legendTitle(),
        gradient = vg_legendGradient(),
        labels = vg_hLegendLabels(),
        grad = new vg.Gradient();

    // setup color gradient
    var dom = scale.domain(),
        min = dom[0],
        max = dom[dom.length-1],
        f = scale.copy().domain([min, max]).range([0,1]);
        
    var stops = (scale.type !== "linear" && scale.ticks)
      ? scale.ticks.call(scale, 15) : dom;
    if (min !== stops[0]) stops.unshift(min);
    if (max !== stops[stops.length-1]) stops.push(max);

    for (var i=0, n=stops.length; i<n; ++i) {
      grad.stop(f(stops[i]), scale(stops[i]));
    }
    gradient.properties.enter.fill = {value: grad};

    // add / override custom style properties
    vg.extend(titles.properties.update, titleStyle);
    vg.extend(gradient.properties.update, gradientStyle);
    vg.extend(labels.properties.update, labelStyle);

    // account for gradient size
    var gp = gradient.properties, gh = gradientStyle.height,
        hh = (gh && gh.value) || gp.enter.height.value;
    labels.properties.enter.y.value = hh;
    labels.properties.update.y.value = hh;

    // account for title size as needed
    if (title) {
      var tp = titles.properties, fs = titleStyle.fontSize,
          sz = 4 + ((fs && fs.value) || tp.enter.fontSize.value);
      gradient.properties.enter.y.value += sz;
      labels.properties.enter.y.value += sz;
      gradient.properties.update.y.value += sz;
      labels.properties.update.y.value += sz;
    }
    
    // padding from legend border
    titles.properties.enter.x.value += padding;
    titles.properties.enter.y.value += padding;
    gradient.properties.enter.x.value += padding;
    gradient.properties.enter.y.value += padding;
    labels.properties.enter.y.value += padding;
    gradient.properties.update.x.value += padding;
    gradient.properties.update.y.value += padding;
    labels.properties.update.y.value += padding;

    return {
      type: "group",
      interactive: false,
      properties: {
        enter: vg.parse.properties("group", legendStyle),
        update: vg_legendUpdate
      },
      marks: [titles, gradient, labels].map(vg.parse.mark)
    };
  }

  legend.size = function(x) {
    if (!arguments.length) return size;
    if (size !== x) { size = x; reset(); }
    return legend;
  };

  legend.shape = function(x) {
    if (!arguments.length) return shape;
    if (shape !== x) { shape = x; reset(); }
    return legend;
  };

  legend.fill = function(x) {
    if (!arguments.length) return fill;
    if (fill !== x) { fill = x; reset(); }
    return legend;
  };
  
  legend.stroke = function(x) {
    if (!arguments.length) return stroke;
    if (stroke !== x) { stroke = x; reset(); }
    return legend;
  };

  legend.title = function(x) {
    if (!arguments.length) return title;
    if (title !== x) { title = x; reset(); }
    return legend;
  };

  legend.format = function(x) {
    if (!arguments.length) return formatString;
    if (formatString !== x) {
      formatString = x;
      reset();
    }
    return legend;
  };

  legend.spacing = function(x) {
    if (!arguments.length) return spacing;
    if (spacing !== +x) { spacing = +x; reset(); }
    return legend;
  };

  legend.orient = function(x) {
    if (!arguments.length) return orient;
    orient = x in vg_legendOrients ? x + "" : vg.config.legend.orient;
    return legend;
  };

  legend.offset = function(x) {
    if (!arguments.length) return offset;
    offset = +x;
    return legend;
  };

  legend.values = function(x) {
    if (!arguments.length) return values;
    values = x;
    return legend;
  };

  legend.legendProperties = function(x) {
    if (!arguments.length) return legendStyle;
    legendStyle = x;
    return legend;
  };

  legend.symbolProperties = function(x) {
    if (!arguments.length) return symbolStyle;
    symbolStyle = x;
    return legend;
  };

  legend.gradientProperties = function(x) {
    if (!arguments.length) return gradientStyle;
    gradientStyle = x;
    return legend;
  };

  legend.labelProperties = function(x) {
    if (!arguments.length) return labelStyle;
    labelStyle = x;
    return legend;
  };
  
  legend.titleProperties = function(x) {
    if (!arguments.length) return titleStyle;
    titleStyle = x;
    return legend;
  };

  legend.reset = function() { reset(); };

  return legend;
};

var vg_legendOrients = {right: 1, left: 1};

function vg_legendUpdate(item, group, trans) {
  var o = trans ? {} : item, gx,
      offset = item.mark.def.offset,
      orient = item.mark.def.orient,
      pad    = item.mark.def.padding * 2,
      lw     = ~~item.bounds.width() + (item.width ? 0 : pad),
      lh     = ~~item.bounds.height() + (item.height ? 0 : pad);

  o.x = 0.5;
  o.y = 0.5;
  o.width = lw;
  o.height = lh;

  // HACK: use to estimate group bounds during animated transition
  if (!trans && group.bounds) {
    group.bounds.delta = group.bounds.x2 - group.width;
  }

  switch (orient) {
    case "left":  {
      gx = group.bounds ? group.bounds.x1 : 0;
      o.x += gx - offset - lw;
      break;
    };
    case "right": {
      gx = group.width;
      if (group.bounds) gx = trans
        ? group.width + group.bounds.delta
        : group.bounds.x2;
      o.x += gx + offset;
      break;
    };
  }
  
  if (trans) trans.interpolate(item, o);
  item.mark.def.properties.enter(item, group, trans);
}

function vg_legendSymbolExtend(mark, size, shape, fill, stroke) {
  var e = mark.properties.enter,
      u = mark.properties.update;
  if (size)   e.size   = u.size   = {scale: size.scaleName,   field: "data"};
  if (shape)  e.shape  = u.shape  = {scale: shape.scaleName,  field: "data"};
  if (fill)   e.fill   = u.fill   = {scale: fill.scaleName,   field: "data"};
  if (stroke) e.stroke = u.stroke = {scale: stroke.scaleName, field: "data"};
}

function vg_legendTitle() {
  var cfg = vg.config.legend;
  return {
    type: "text",
    interactive: false,
    key: "data",
    properties: {
      enter: {
        x: {value: 0},
        y: {value: 0},
        fill: {value: cfg.titleColor},
        font: {value: cfg.titleFont},
        fontSize: {value: cfg.titleFontSize},
        fontWeight: {value: cfg.titleFontWeight},
        baseline: {value: "top"},
        text: {field: "data"},
        opacity: {value: 1e-6}
      },
      exit: { opacity: {value: 1e-6} },
      update: { opacity: {value: 1} }
    }
  };
}

function vg_legendSymbols() {
  var cfg = vg.config.legend;
  return {
    type: "symbol",
    interactive: false,
    key: "data",
    properties: {
      enter: {
        x: {field: "offset", mult: 0.5},
        y: {scale: "legend", field: "index"},
        shape: {value: cfg.symbolShape},
        size: {value: cfg.symbolSize},
        stroke: {value: cfg.symbolColor},
        strokeWidth: {value: cfg.symbolStrokeWidth},
        opacity: {value: 1e-6}
      },
      exit: { opacity: {value: 1e-6} },
      update: {
        x: {field: "offset", mult: 0.5},
        y: {scale: "legend", field: "index"},
        opacity: {value: 1}
      }
    }
  };
}

function vg_vLegendLabels() {
  var cfg = vg.config.legend;
  return {
    type: "text",
    interactive: false,
    key: "data",
    properties: {
      enter: {
        x: {field: "offset", offset: 5},
        y: {scale: "legend", field: "index"},
        fill: {value: cfg.labelColor},
        font: {value: cfg.labelFont},
        fontSize: {value: cfg.labelFontSize},
        align: {value: cfg.labelAlign},
        baseline: {value: cfg.labelBaseline},
        text: {field: "label"},
        opacity: {value: 1e-6}
      },
      exit: { opacity: {value: 1e-6} },
      update: {
        opacity: {value: 1},
        x: {field: "offset", offset: 5},
        y: {scale: "legend", field: "index"},
      }
    }
  };
}

function vg_legendGradient() {
  var cfg = vg.config.legend;
  return {
    type: "rect",
    interactive: false,
    properties: {
      enter: {
        x: {value: 0},
        y: {value: 0},
        width: {value: cfg.gradientWidth},
        height: {value: cfg.gradientHeight},
        stroke: {value: cfg.gradientStrokeColor},
        strokeWidth: {value: cfg.gradientStrokeWidth},
        opacity: {value: 1e-6}
      },
      exit: { opacity: {value: 1e-6} },
      update: {
        x: {value: 0},
        y: {value: 0},
        opacity: {value: 1}
      }
    }
  };
}

function vg_hLegendLabels() {
  var cfg = vg.config.legend;
  return {
    type: "text",
    interactive: false,
    key: "data",
    properties: {
      enter: {
        x: {scale: "legend", field: "data"},
        y: {value: 20},
        dy: {value: 2},
        fill: {value: cfg.labelColor},
        font: {value: cfg.labelFont},
        fontSize: {value: cfg.labelFontSize},
        align: {field: "align"},
        baseline: {value: "top"},
        text: {field: "label"},
        opacity: {value: 1e-6}
      },
      exit: { opacity: {value: 1e-6} },
      update: {
        x: {scale: "legend", field: "data"},
        y: {value: 20},
        opacity: {value: 1}
      }
    }
  };
}vg.Model = (function() {
  function model() {
    this._defs = null;
    this._data = {};
    this._scene = null;
    this._reset = {axes: false, legends: false};
  }

  var prototype = model.prototype;

  prototype.defs = function(defs) {
    if (!arguments.length) return this._defs;
    this._defs = defs;
    return this;
  };

  prototype.data = function(data) {
    if (!arguments.length) return this._data;

    var deps = {},
        defs = this._defs,
        src  = defs.data.source,
        tx   = defs.data.flow || {},
        keys = defs.data.sorted,
        len  = keys.length, i, k, x;

    // collect source data set dependencies
    function sources(k) {
      (src[k] || []).forEach(function(s) { deps[s] = k; sources(s); });
    }
    vg.keys(data).forEach(sources);
    
    // update data sets in dependency-aware order
    for (i=0; i<len; ++i) {
      if (data[k=keys[i]]) {
        x = data[k];
      } else if (deps[k]) {
        x = vg_data_duplicate(this._data[deps[k]]);
        if (vg.isTree(data)) vg_make_tree(x);
      } else continue;
      this._data[k] = tx[k] ? tx[k](x, this._data, defs.marks) : x;
    }

    this._reset.legends = true;
    return this;
  };

  prototype.width = function(width) {
    if (this._defs) this._defs.width = width;
    if (this._defs && this._defs.marks) this._defs.marks.width = width;
    if (this._scene) this._scene.items[0].width = width;
    this._reset.axes = true;
    return this;
  };

  prototype.height = function(height) {
    if (this._defs) this._defs.height = height;
    if (this._defs && this._defs.marks) this._defs.marks.height = height;
    if (this._scene) this._scene.items[0].height = height;
    this._reset.axes = true;
    return this;
  };

  prototype.scene = function(node) {
    if (!arguments.length) return this._scene;
    this._scene = node;
    return this;
  };

  prototype.build = function() {
    var m = this, data = m._data, marks = m._defs.marks;
    m._scene = vg.scene.build.call(m, marks, data, m._scene);
    m._scene.items[0].width = marks.width;
    m._scene.items[0].height = marks.height;
    m._scene.interactive = false;
    return this;
  };

  prototype.encode = function(trans, request, item) {
    this.reset();
    var m = this, scene = m._scene, defs = m._defs;
    vg.scene.encode.call(m, scene, defs.marks, trans, request, item);
    return this;
  };

  prototype.reset = function() {
    if (this._scene && this._reset.axes) {
      vg.scene.visit(this._scene, function(item) {
        if (item.axes) item.axes.forEach(function(axis) { axis.reset(); });
      });
      this._reset.axes = false;
    }
    if (this._scene && this._reset.legends) {
      vg.scene.visit(this._scene, function(item) {
        if (item.legends) item.legends.forEach(function(l) { l.reset(); });
      });
      this._reset.legends = false;
    }
    return this;
  };

  return model;
})();vg.View = (function() {
  var view = function(el, width, height) {
    this._el = null;
    this._build = false;
    this._model = new vg.Model();
    this._width = this.__width = width || 500;
    this._height = this.__height = height || 500;
    this._autopad = 1;
    this._padding = {top:0, left:0, bottom:0, right:0};
    this._viewport = null;
    this._renderer = null;
    this._handler = null;
    this._io = vg.canvas;
    if (el) this.initialize(el);
  };
  
  var prototype = view.prototype;
  
  prototype.width = function(width) {
    if (!arguments.length) return this.__width;
    if (this.__width !== width) {
      this._width = this.__width = width;
      if (this._el) this.initialize(this._el.parentNode);
      this._model.width(width);
      if (this._strict) this._autopad = 1;
    }
    return this;
  };

  prototype.height = function(height) {
    if (!arguments.length) return this.__height;
    if (this.__height !== height) {
      this._height = this.__height = height;
      if (this._el) this.initialize(this._el.parentNode);
      this._model.height(this._height);
      if (this._strict) this._autopad = 1;
    }
    return this;
  };

  prototype.padding = function(pad) {
    if (!arguments.length) return this._padding;
    if (this._padding !== pad) {
      if (vg.isString(pad)) {
        this._autopad = 1;
        this._padding = {top:0, left:0, bottom:0, right:0};
        this._strict = (pad === "strict");
      } else {
        this._autopad = 0;
        this._padding = pad;
        this._strict = false;
      }
      if (this._el) {
        this._renderer.resize(this._width, this._height, pad);
        this._handler.padding(pad);
      }
    }
    return this;
  };
  
  prototype.autopad = function(opt) {
    if (this._autopad < 1) return this;
    else this._autopad = 0;

    var pad = this._padding,
        b = this.model().scene().bounds,
        inset = vg.config.autopadInset,
        l = b.x1 < 0 ? Math.ceil(-b.x1) + inset : 0,
        t = b.y1 < 0 ? Math.ceil(-b.y1) + inset : 0,
        r = b.x2 > this._width  ? Math.ceil(+b.x2 - this._width) + inset : 0,
        b = b.y2 > this._height ? Math.ceil(+b.y2 - this._height) + inset : 0;
    pad = {left:l, top:t, right:r, bottom:b};

    if (this._strict) {
      this._autopad = 0;
      this._padding = pad;
      this._width = Math.max(0, this.__width - (l+r));
      this._height = Math.max(0, this.__height - (t+b));
      this._model.width(this._width);
      this._model.height(this._height);
      if (this._el) this.initialize(this._el.parentNode);
      this.update({props:"enter"}).update({props:"update"});
    } else {
      this.padding(pad).update(opt);
    }
    return this;
  };

  prototype.viewport = function(size) {
    if (!arguments.length) return this._viewport;
    if (this._viewport !== size) {
      this._viewport = size;
      if (this._el) this.initialize(this._el.parentNode);
    }
    return this;
  };
  
  prototype.renderer = function(type) {
    if (!arguments.length) return this._io;
    if (type === "canvas") type = vg.canvas;
    if (type === "svg") type = vg.svg;
    if (this._io !== type) {
      this._io = type;
      this._renderer = null;
      if (this._el) this.initialize(this._el.parentNode);
      if (this._build) this.render();
    }
    return this;
  };

  prototype.defs = function(defs) {
    if (!arguments.length) return this._model.defs();
    this._model.defs(defs);
    return this;
  };

  prototype.data = function(data) {
    if (!arguments.length) return this._model.data();
    var ingest = vg.keys(data).reduce(function(d, k) {
      return (d[k] = vg.data.ingestAll(data[k]), d);
    }, {});
    this._model.data(ingest);
    this._build = false;
    return this;
  };

  prototype.model = function(model) {
    if (!arguments.length) return this._model;
    if (this._model !== model) {
      this._model = model;
      if (this._handler) this._handler.model(model);
    }
    return this;
  };

  prototype.initialize = function(el) {
    var v = this, prevHandler,
        w = v._width, h = v._height, pad = v._padding;
    
    // clear pre-existing container
    d3.select(el).select("div.vega").remove();
    
    // add div container
    this._el = el = d3.select(el)
      .append("div")
      .attr("class", "vega")
      .style("position", "relative")
      .node();
    if (v._viewport) {
      d3.select(el)
        .style("width",  (v._viewport[0] || w)+"px")
        .style("height", (v._viewport[1] || h)+"px")
        .style("overflow", "auto");
    }
    
    // renderer
    v._renderer = (v._renderer || new this._io.Renderer())
      .initialize(el, w, h, pad);
    
    // input handler
    prevHandler = v._handler;
    v._handler = new this._io.Handler()
      .initialize(el, pad, v)
      .model(v._model);

    if (prevHandler) {
      prevHandler.handlers().forEach(function(h) {
        v._handler.on(h.type, h.handler);
      });
    }
    
    return this;
  };
  
  prototype.render = function(items) {
    this._renderer.render(this._model.scene(), items);
    return this;
  };
  
  prototype.on = function() {
    this._handler.on.apply(this._handler, arguments);
    return this;
  };
  
  prototype.off = function() {
    this._handler.off.apply(this._handler, arguments);
    return this;
  };
  
  prototype.update = function(opt) {    
    opt = opt || {};
    var view = this,
        trans = opt.duration
          ? vg.scene.transition(opt.duration, opt.ease)
          : null;

    view._build = view._build || (view._model.build(), true);
    view._model.encode(trans, opt.props, opt.items);
    
    if (trans) {
      trans.start(function(items) {
        view._renderer.render(view._model.scene(), items);
      });
    }
    else view.render(opt.items);

    return view.autopad(opt);
  };
      
  return view;
})();

// view constructor factory
// takes definitions from parsed specification as input
// returns a view constructor
vg.ViewFactory = function(defs) {
  return function(opt) {
    opt = opt || {};
    var v = new vg.View()
      .width(defs.width)
      .height(defs.height)
      .padding(defs.padding)
      .viewport(defs.viewport)
      .renderer(opt.renderer || "canvas")
      .defs(defs);

    if (defs.data.load) v.data(defs.data.load);
    if (opt.data) v.data(opt.data);
    if (opt.el) v.initialize(opt.el);

    if (opt.hover !== false) {
      v.on("mouseover", function(evt, item) {
        if (item.hasPropertySet("hover")) {
          this.update({props:"hover", items:item});
        }
      })
      .on("mouseout", function(evt, item) {
        if (item.hasPropertySet("hover")) {
          this.update({props:"update", items:item});
        }
      });
    }
  
    return v;
  };
};
vg.Spec = (function() {
  var spec = function(s) {
    this.spec = {
      width: 500,
      height: 500,
      padding: 0,
      data: [],
      scales: [],
      axes: [],
      marks: []
    };
    if (s) vg.extend(this.spec, s);
  };
  
  var prototype = spec.prototype;

  prototype.width = function(w) {
    this.spec.width = w;
    return this;
  };
  
  prototype.height = function(h) {
    this.spec.height = h;
    return this;
  };
  
  prototype.padding = function(p) {
    this.spec.padding = p;
    return this;
  };
  
  prototype.viewport = function(v) {
    this.spec.viewport = v;
    return this;
  };

  prototype.data = function(name, params) {
    if (!params) params = vg.isString(name) ? {name: name} : name;
    else params.name = name;
    this.spec.data.push(params);
    return this;
  };
  
  prototype.scale = function(name, params) {
    if (!params) params = vg.isString(name) ? {name: name} : name;
    else params.name = name;
    this.spec.scales.push(params);
    return this;
  };
  
  prototype.axis = function(params) {
    this.spec.axes.push(params);
    return this;
  };
  
  prototype.mark = function(type, mark) {
    if (!mark) mark = {type: type};
    else mark.type = type;
    mark.properties = {};
    this.spec.marks.push(mark);
    
    var that = this;
    return {
      from: function(name, obj) {
              mark.from = obj
                ? (obj.data = name, obj)
                : vg.isString(name) ? {data: name} : name;
              return this;
            },
      prop: function(name, obj) {
              mark.properties[name] = vg.keys(obj).reduce(function(o,k) {
                var v = obj[k];
                return (o[k] = vg.isObject(v) ? v : {value: v}, o);
              }, {});
              return this;
            },
      done: function() { return that; }
    };
  };

  prototype.parse = function(callback) {
    vg.parse.spec(this.spec, callback);
  };

  prototype.json = function() {
    return this.spec;
  };

  return spec;
})();

vg.spec = function(s) {
  return new vg.Spec(s);
};
vg.headless = {};

vg.headless.canvas = vg.canvas.Renderer;vg.headless.svg = (function() {
  
  var renderer = function() {
    this._text = {
      head: "",
      root: "",
      foot: "",
      defs: "",
      body: ""
    };
    this._defs = {
      gradient: {},
      clipping: {}
    };
  };

  function open(tag, attr, raw) {
    var s = "<" + tag;
    if (attr) {
      for (var key in attr) {
        var val = attr[key];
        if (val != null) {
          s += " " + key + '="' + val + '"';
        }
      }
    }
    if (raw) s += " " + raw;
    return s + ">";
  }

  function close(tag) {
    return "</" + tag + ">";
  }

  var prototype = renderer.prototype;
  
  prototype.initialize = function(el, w, h, pad) {
    var t = this._text;

    t.head = open('svg', {
      width: w,
      height: h,
    }, vg.config.svgNamespace);

    t.root = open('g', {
      transform: 'translate(' + pad.left + ',' + pad.top + ')'
    });

    t.foot = close('g') + close('svg');
  };
  
  prototype.svg = function() {
    var t = this._text;
    return t.head + t.defs + t.root + t.body + t.foot;
  };
  
  prototype.buildDefs = function() {
    var all = this._defs,
        dgrad = vg.keys(all.gradient),
        dclip = vg.keys(all.clipping),
        defs = "", grad, clip, i, j;

    for (i=0; i<dgrad.length; ++i) {
      var id = dgrad[i],
          def = all.gradient[id],
          stops = def.stops;

      defs += open("linearGradient", {
        id: id,
        x1: def.x1,
        x2: def.x2,
        y1: def.y1,
        y2: def.y2
      });
      
      for (j=0; j<stops.length; ++j) {
        defs += open("stop", {
          offset: stops[j].offset,
          "stop-color": stops[j].color
        }) + close("stop");
      }
      
      defs += close("linearGradient");
    }
    
    for (i=0; i<dclip.length; ++i) {
      var id = dclip[i],
          def = all.clipping[id];

      defs += open("clipPath", {id: id});

      defs += open("rect", {
        x: 0,
        y: 0,
        width: def.width,
        height: def.height
      }) + close("rect");

      defs += close("clipPath");
    }
    
    return defs;
  };
  
  prototype.render = function(scene) {
    this._text.body = this.draw(scene);
    this._text.defs = this.buildDefs();
  };

  prototype.draw = function(scene) {
    var meta = MARKS[scene.marktype],
        tag  = meta[0],
        attr = meta[1],
        nest = meta[2] || false,
        data = nest ? [scene.items] : scene.items,
        defs = this._defs,
        svg = "", i, sty;

    svg += open('g', {'class': cssClass(scene.def)});

    for (i=0; i<data.length; ++i) {
      sty = tag === 'g' ? null : style(data[i], tag, defs);
      svg += open(tag, attr(data[i], defs), sty);
      if (tag === 'text') svg += escape_text(data[i].text);
      if (tag === 'g') svg += this.drawGroup(data[i]);
      svg += close(tag);
    }

    return svg + close('g');
  };
  
  function escape_text(s) {
    s = (s == null ? "" : String(s));
    return s.replace(/&/g, '&amp;')
            .replace(/</g, '&lt;')
            .replace(/>/g, '&gt;');
  }
  
  function escape_font(s) {
    return String(s).replace(/\"/g, "'");
  }

  var MARKS = {
    group:  ['g', group],
    area:   ['path', area, true],
    line:   ['path', line, true],
    arc:    ['path', arc],
    path:   ['path', path],
    symbol: ['path', symbol],
    rect:   ['rect', rect],
    rule:   ['line', rule],
    text:   ['text', text],
    image:  ['image', image]
  };

  prototype.drawGroup = function(scene) {
    var svg = "",
        axes = scene.axisItems || [],
        items = scene.items,
        legends = scene.legendItems || [],
        i, j, m;

    svg += group_bg(scene);

    for (j=0, m=axes.length; j<m; ++j) {
      if (axes[j].def.layer === "back") {
        svg += this.draw(axes[j]);
      }
    }
    for (j=0, m=items.length; j<m; ++j) {
      svg += this.draw(items[j]);
    }
    for (j=0, m=axes.length; j<m; ++j) {
      if (axes[j].def.layer !== "back") {
        svg += this.draw(axes[j]);
      }
    }
    for (j=0, m=legends.length; j<m; ++j) {
      svg += this.draw(legends[j]);
    }

    return svg;
  };
  
  ///

  function group_bg(o) {
    var w = o.width || 0,
        h = o.height || 0;
    if (w === 0 && h === 0) return "";

    return open('rect', {
      'class': 'background',
      width: w,
      height: h
    }, style(o, 'rect')) + close('rect');
  }
  
  function group(o, defs) {
    var x = o.x || 0,
        y = o.y || 0,
        attr = {transform: "translate("+x+","+y+")"};

    if (o.clip) {
      var c = {width: o.width || 0, height: o.height || 0},
          id = o.clip_id || (o.clip_id = "clip" + clip_id++);
      defs.clipping[id] = c;
      attr["clip-path"] = "url(#"+id+")";
    }

    return attr;
  }
  
  function arc(o) {
    var x = o.x || 0,
        y = o.y || 0;
    return {
      transform: "translate("+x+","+y+")",
      d: arc_path(o)
    };
  }
  
  function area(items) {
    if (!items.length) return;
    var o = items[0],
        path = o.orient === "horizontal" ? area_path_h : area_path_v;
    path
      .interpolate(o.interpolate || "linear")
      .tension(o.tension == null ? 0.7 : o.tension);
    return {d: path(items)};
  }
  
  function line(items) {
    if (!items.length) return;
    var o = items[0];
    line_path
      .interpolate(o.interpolate || "linear")
      .tension(o.tension == null ? 0.7 : o.tension);
    return {d: line_path(items)};
  }
  
  function path(o) {
    var x = o.x || 0,
        y = o.y || 0;
    return {
      transform: "translate("+x+","+y+")",
      d: o.path
    };
  }

  function rect(o) {
    return {
      x: o.x || 0,
      y: o.y || 0,
      width: o.width || 0,
      height: o.height || 0
    };
  }

  function rule(o) {
    var x1 = o.x || 0,
        y1 = o.y || 0;
    return {
      x1: x1,
      y1: y1,
      x2: o.x2 != null ? o.x2 : x1,
      y2: o.y2 != null ? o.y2 : y1
    };
  }
  
  function symbol(o) {
    var x = o.x || 0,
        y = o.y || 0;
    return {
      transform: "translate("+x+","+y+")",
      d: symbol_path(o)
    };
  }
  
  function image(o) {
    var w = o.width || (o.image && o.image.width) || 0,
        h = o.height || (o.image && o.image.height) || 0,
        x = o.x - (o.align === "center"
          ? w/2 : (o.align === "right" ? w : 0)),
        y = o.y - (o.baseline === "middle"
          ? h/2 : (o.baseline === "bottom" ? h : 0)),
        url = vg.config.baseURL + o.url;
    
    return {
      "xlink:href": url,
      x: x,
      y: y,
      width: w,
      height: h
    };
  }
  
  function text(o) {
    var x = o.x || 0,
        y = o.y || 0,
        dx = o.dx || 0,
        dy = o.dy || 0,
        a = o.angle || 0,
        r = o.radius || 0,
        align = textAlign[o.align || "left"],
        base = o.baseline==="top" ? ".9em"
             : o.baseline==="middle" ? ".35em" : 0;

    if (r) {
      var t = (o.theta || 0) - Math.PI/2;
      x += r * Math.cos(t);
      y += r * Math.sin(t);
    }

    return {
      x: x + dx,
      y: y + dy,
      'text-anchor': align,
      transform: a ? "rotate("+a+" "+x+","+y+")" : null,
      dy: base ? base : null
    };
  }
  
  ///

  function cssClass(def) {
    var cls = "type-" + def.type;
    if (def.name) cls += " " + def.name;
    return cls;
  }

  function x(o)     { return o.x || 0; }
  function y(o)     { return o.y || 0; }
  function xw(o)    { return o.x + o.width || 0; }
  function yh(o)    { return o.y + o.height || 0; }
  function key(o)   { return o.key; }
  function size(o)  { return o.size==null ? 100 : o.size; }
  function shape(o) { return o.shape || "circle"; }

  var arc_path    = d3.svg.arc(),
      area_path_v = d3.svg.area().x(x).y1(y).y0(yh),
      area_path_h = d3.svg.area().y(y).x0(xw).x1(x),
      line_path   = d3.svg.line().x(x).y(y),
      symbol_path = d3.svg.symbol().type(shape).size(size);

  var mark_id = 0,
      clip_id = 0;

  var textAlign = {
    "left":   "start",
    "center": "middle",
    "right":  "end"
  };

  var styles = {
    "fill":             "fill",
    "fillOpacity":      "fill-opacity",
    "stroke":           "stroke",
    "strokeWidth":      "stroke-width",
    "strokeOpacity":    "stroke-opacity",
    "strokeCap":        "stroke-linecap",
    "strokeDash":       "stroke-dasharray",
    "strokeDashOffset": "stroke-dashoffset",
    "opacity":          "opacity"
  };

  var styleProps = vg.keys(styles);

  function style(d, tag, defs) {
    var i, n, prop, name, value,
        o = d.mark ? d : d.length ? d[0] : null;
    if (o === null) return null;

    var s = "";
    for (i=0, n=styleProps.length; i<n; ++i) {
      prop = styleProps[i];
      name = styles[prop];
      value = o[prop];

      if (value == null) {
        if (name === "fill") s += 'fill:none;';
      } else {
        if (value.id) {
          // ensure definition is included
          defs.gradient[value.id] = value;
          value = "url(" + window.location.href + "#" + value.id + ")";
        }
        s += name + ':' + value + ';'
      }
    }
    
    if (tag === 'text') {
      s += 'font:' + fontString(o); + ';';
    }
    
    return s.length ? 'style="'+s+'"' : null;
  }

  function fontString(o) {
    var f = (o.fontStyle ? o.fontStyle + " " : "")
      + (o.fontVariant ? o.fontVariant + " " : "")
      + (o.fontWeight ? o.fontWeight + " " : "")
      + (o.fontSize != null ? o.fontSize : vg.config.render.fontSize) + "px "
      + (o.font && escape_font(o.font) || vg.config.render.font);
    return f;
  }

  return renderer;

})();vg.headless.View = (function() {
  
  var view = function(width, height, pad, type, vp) {
    this._canvas = null;
    this._type = type;
    this._el = "body";
    this._build = false;
    this._model = new vg.Model();
    this._width = this.__width = width || 500;
    this._height = this.__height = height || 500;
    this._padding = pad || {top:0, left:0, bottom:0, right:0};
    this._autopad = vg.isString(this._padding) ? 1 : 0;
    this._renderer = new vg.headless[type]();
    this._viewport = vp || null;
    this.initialize();
  };
  
  var prototype = view.prototype;

  prototype.el = function(el) {
    if (!arguments.length) return this._el;
    if (this._el !== el) {
      this._el = el;
      this.initialize();
    }
    return this;
  };

  prototype.model = function() {
    return this._model;
  };

  prototype.width = function(width) {
    if (!arguments.length) return this._width;
    if (this._width !== width) {
      this._width = width;
      this.initialize();
      this._model.width(width);
    }
    return this;
  };

  prototype.height = function(height) {
    if (!arguments.length) return this._height;
    if (this._height !== height) {
      this._height = height;
      this.initialize();
      this._model.height(this._height);
    }
    return this;
  };

  prototype.padding = function(pad) {
    if (!arguments.length) return this._padding;
    if (this._padding !== pad) {
      if (vg.isString(pad)) {
        this._autopad = 1;
        this._padding = {top:0, left:0, bottom:0, right:0};
        this._strict = (pad === "strict");
      } else {
        this._autopad = 0;
        this._padding = pad;
        this._strict = false;
      }
      this.initialize();
    }
    return this;
  };

  prototype.autopad = function(opt) {
    if (this._autopad < 1) return this;
    else this._autopad = 0;

    var pad = this._padding,
        b = this._model.scene().bounds,
        inset = vg.config.autopadInset,
        l = b.x1 < 0 ? Math.ceil(-b.x1) + inset : 0,
        t = b.y1 < 0 ? Math.ceil(-b.y1) + inset : 0,
        r = b.x2 > this._width  ? Math.ceil(+b.x2 - this._width) + inset : 0,
        b = b.y2 > this._height ? Math.ceil(+b.y2 - this._height) + inset : 0;
    pad = {left:l, top:t, right:r, bottom:b};

    if (this._strict) {
      this._autopad = 0;
      this._padding = pad;
      this._width = Math.max(0, this.__width - (l+r));
      this._height = Math.max(0, this.__height - (t+b));
      this._model.width(this._width);
      this._model.height(this._height);
      if (this._el) this.initialize();
      this.update({props:"enter"}).update({props:"update"});
    } else {
      this.padding(pad).update(opt);
    }
    return this;
  };

  prototype.viewport = function(vp) {
    if (!arguments.length) return _viewport;
    this._viewport = vp;
    this.initialize();
    return this;
  };

  prototype.defs = function(defs) {
    if (!arguments.length) return this._model.defs();
    this._model.defs(defs);
    return this;
  };

  prototype.data = function(data) {
    if (!arguments.length) return this._model.data();
    var ingest = vg.keys(data).reduce(function(d, k) {
      return (d[k] = vg.data.ingestAll(data[k]), d);
    }, {});
    this._model.data(ingest);
    this._build = false;
    return this;
  };

  prototype.renderer = function() {
    return this._renderer;
  };

  prototype.canvas = function() {
    return this._canvas;
  };
  
  prototype.canvasAsync = function(callback) {
    var r = this._renderer, view = this;
    
    function wait() {
      if (r.pendingImages() === 0) {
        view.render(); // re-render with all images
        callback(view._canvas);
      } else {
        setTimeout(wait, 10);
      }
    }

    // if images loading, poll until ready
    (r.pendingImages() > 0) ? wait() : callback(this._canvas);
  };
  
  prototype.svg = function() {
    return (this._type === "svg")
      ? this._renderer.svg()
      : null;
  };

  prototype.initialize = function() {    
    var w = this._width,
        h = this._height,
        pad = this._padding;

    if (this._viewport) {
      w = this._viewport[0] - (pad ? pad.left + pad.right : 0);
      h = this._viewport[1] - (pad ? pad.top + pad.bottom : 0);
    }
    
    if (this._type === "svg") {
      this.initSVG(w, h, pad);
    } else {
      this.initCanvas(w, h, pad);
    }
    
    return this;
  };
  
  prototype.initCanvas = function(w, h, pad) {
    var Canvas = require("canvas"),
        tw = w + (pad ? pad.left + pad.right : 0),
        th = h + (pad ? pad.top + pad.bottom : 0),
        canvas = this._canvas = new Canvas(tw, th),
        ctx = canvas.getContext("2d");
    
    // setup canvas context
    ctx.setTransform(1, 0, 0, 1, pad.left, pad.top);

    // configure renderer
    this._renderer.context(ctx);
    this._renderer.resize(w, h, pad);
  };
  
  prototype.initSVG = function(w, h, pad) {
    var tw = w + (pad ? pad.left + pad.right : 0),
        th = h + (pad ? pad.top + pad.bottom : 0);

    // configure renderer
    this._renderer.initialize(this._el, tw, th, pad);
  }
  
  prototype.render = function(items) {
    this._renderer.render(this._model.scene(), items);
    return this;
  };
  
  prototype.update = function(opt) {
    opt = opt || {};
    var view = this;
    view._build = view._build || (view._model.build(), true);
    view._model.encode(null, opt.props, opt.items);
    view.render(opt.items);
    return view.autopad(opt);
  };
    
  return view;
})();

// headless view constructor factory
// takes definitions from parsed specification as input
// returns a view constructor
vg.headless.View.Factory = function(defs) {
  return function(opt) {
    opt = opt || {};
    var w = defs.width,
        h = defs.height,
        p = defs.padding,
        vp = defs.viewport,
        r = opt.renderer || "canvas",
        v = new vg.headless.View(w, h, p, r, vp).defs(defs);
    if (defs.data.load) v.data(defs.data.load);
    if (opt.data) v.data(opt.data);
    return v;
  };
};vg.headless.render = function(opt, callback) {
  function draw(chart) {
    try {
      // create and render view
      var view = chart({
        data: opt.data,
        renderer: opt.renderer
      }).update();

      if (opt.renderer === "svg") {
        // extract rendered svg
        callback(null, {svg: view.svg(), view: view});
      } else {
        // extract rendered canvas, waiting for any images to load
        view.canvasAsync(function(canvas) {
          callback(null, {canvas: canvas, view: view});
        });
      }
    } catch (err) {
      callback(err, null);
    }
  }

  vg.parse.spec(opt.spec, draw, vg.headless.View.Factory);
};  // return module
  return vg;

//---------------------------------------------------
// END code for this module
//---------------------------------------------------
}));<|MERGE_RESOLUTION|>--- conflicted
+++ resolved
@@ -21,11 +21,7 @@
 //---------------------------------------------------
 
   var vg = {
-<<<<<<< HEAD
     version:  "1.5.0", // semantic versioning
-=======
-    version:  "1.4.4", // semantic versioning
->>>>>>> 2b9b465c
     d3:       d3,      // stash d3 for use in property functions
     topojson: topojson // stash topojson similarly
   };
@@ -2136,11 +2132,11 @@
       renderer._imgload += 1;
       image = new (require("canvas").Image)();
       vg.data.load(uri, function(err, data) {
-        // BUG? TODO? in case of an error, _imgload stays incremented
+        renderer._imgload -= 1;
         if (err) { vg.error(err); return; }
+        vg.log("LOAD IMAGE: " + uri);
         image.src = data;
         image.loaded = true;
-        renderer._imgload -= 1;
       });
     } else {
       image = new Image();
@@ -2148,7 +2144,7 @@
       if (!url) { return; }
       renderer._imgload += 1;
       image.onload = function() {
-        vg.log("LOAD IMAGE: "+url);
+        vg.log("LOAD IMAGE: " + url);
         image.loaded = true;
         renderer._imgload -= 1;
         renderer.renderAsync(scene);
@@ -2930,7 +2926,6 @@
   // Special treatment in node.js for the file: protocol
   var fileProtocol = 'file://';
 
-
   // Validate and cleanup URL to ensure that it is allowed to be accessed
   // Returns cleaned up URL, or false if access is not allowed
   function sanitizeUrl(url) {
@@ -2967,14 +2962,16 @@
         origin = window.location.hostname;
       }
 
-      if (origin !== domain &&
-        !vg.config.domainWhiteList.some(function (d) {
-          var ind = domain.length - d.length;
+      if (origin !== domain) {
+        var whiteListed = vg.config.domainWhiteList.some(function (d) {
+          var idx = domain.length - d.length;
           return d === domain ||
-            (ind > 1 && domain[ind - 1] === '.' && domain.lastIndexOf(d) === ind);
-      })) {
-        vg.error('URL is not whitelisted: ' + url);
-        url = false;
+            (idx > 1 && domain[idx-1] === '.' && domain.lastIndexOf(d) === idx);
+        });
+        if (!whiteListed) {
+          vg.error('URL is not whitelisted: ' + url);
+          url = false;
+        }
       }
     }
     return url;
@@ -2983,7 +2980,7 @@
   function load(uri, callback) {
     var url = vg.data.load.sanitizeUrl(uri); // allow sanitizer override
     if (!url) {
-      callback('bad URL', null);
+      callback('Bad URL', null);
     } else if (!vg.config.isNode) {
       // in browser, use xhr
       xhr(url, callback);
@@ -2997,7 +2994,7 @@
   }
 
   function xhr(url, callback) {
-    vg.log('LOAD: ' + url);
+    vg.log('LOAD XHR: ' + url);
     d3.xhr(url, function(err, resp) {
       if (resp) resp = resp.responseText;
       callback(err, resp);
@@ -4527,7 +4524,6 @@
 vg.data.zip.dependencies = ["with"];vg.expression = {};
 
 vg.expression.parse = function(input, opt) {
-  console.log("PARSE", input);
   return vg_expression_parser.parse("("+input+")", opt);
 };
 
@@ -7254,70 +7250,6 @@
   };
 
 })();
-
-// vg.parse.expr = (function() {
-// 
-//   var CONSTANT = {
-//    "E":       "Math.E",
-//    "LN2":     "Math.LN2",
-//    "LN10":    "Math.LN10",
-//    "LOG2E":   "Math.LOG2E",
-//    "LOG10E":  "Math.LOG10E",
-//    "PI":      "Math.PI",
-//    "SQRT1_2": "Math.SQRT1_2",
-//    "SQRT2":   "Math.SQRT2"
-//   };
-// 
-//   var FUNCTION = {
-//    "abs":    "Math.abs",
-//    "acos":   "Math.acos",
-//    "asin":   "Math.asin",
-//    "atan":   "Math.atan",
-//    "atan2":  "Math.atan2",
-//    "ceil":   "Math.ceil",
-//    "cos":    "Math.cos",
-//    "exp":    "Math.exp",
-//     "floor":  "Math.floor",
-//     "format": "d3.format",
-//     "log":    "Math.log",
-//    "max":    "Math.max",
-//    "min":    "Math.min",
-//    "pow":    "Math.pow",
-//    "random": "Math.random",
-//    "round":  "Math.round",
-//    "sin":    "Math.sin",
-//    "sqrt":   "Math.sqrt",
-//    "tan":    "Math.tan"
-//   };
-// 
-//   var lexer = /([\"\']|[\=\<\>\~\&\|\?\:\+\-\/\*\%\!\^\,\;\[\]\{\}\(\) ]+)/;
-// 
-//   return function(x) {
-//     if (vg.config.safeMode) {
-//       vg.error("Safe mode: Expression parsing disabled.");
-//       return vg.true;
-//     }
-// 
-//     var tokens = x.split(lexer),
-//         t, v, i, n, sq, dq;
-// 
-//     for (sq=0, dq=0, i=0, n=tokens.length; i<n; ++i) {
-//       var t = tokens[i];
-//       if (t==="'") { if (!dq) sq = !sq; continue; }
-//       if (t==='"') { if (!sq) dq = !dq; continue; }
-//       if (dq || sq) continue;
-//       if (CONSTANT[t]) {
-//         tokens[i] = CONSTANT[t];
-//       }
-//       if (FUNCTION[t] && (v=tokens[i+1]) && v[0]==="(") {
-//         tokens[i] = FUNCTION[t];
-//       }
-//     }
-// 
-//     return Function("d", "index", "data", "return ("+tokens.join("")+");");
-//   };
-// 
-// })();
 vg.parse.legends = (function() {
 
   function legends(spec, legends, scales) {
